--- conflicted
+++ resolved
@@ -89,14 +89,9 @@
     val TEXTCLASSIFIER = Version("1.0.0-alpha03")
     val TRANSITION = Version("1.1.0-alpha02")
     val TVPROVIDER = Version("1.0.0")
-<<<<<<< HEAD
     val UI = Version("1.0.0-alpha01")
-    val VECTORDRAWABLE = Version("1.1.0-alpha01")
-    val VECTORDRAWABLE_ANIMATED = Version("1.1.0-alpha01")
-=======
     val VECTORDRAWABLE = Version("1.1.0-alpha02")
     val VECTORDRAWABLE_ANIMATED = Version("1.1.0-alpha02")
->>>>>>> a765266e
     val VERSIONED_PARCELABLE = Version("1.1.0-alpha02")
     val VIEWPAGER = Version("1.1.0-alpha01")
     val VIEWPAGER2 = Version("1.0.0-alpha02")
