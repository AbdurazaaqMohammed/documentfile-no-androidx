/*
 * Copyright 2018 The Android Open Source Project
 *
 * Licensed under the Apache License, Version 2.0 (the "License");
 * you may not use this file except in compliance with the License.
 * You may obtain a copy of the License at
 *
 *      http://www.apache.org/licenses/LICENSE-2.0
 *
 * Unless required by applicable law or agreed to in writing, software
 * distributed under the License is distributed on an "AS IS" BASIS,
 * WITHOUT WARRANTIES OR CONDITIONS OF ANY KIND, either express or implied.
 * See the License for the specific language governing permissions and
 * limitations under the License.
 */

package androidx.build

/**
 * The list of versions codes of all the libraries in this project.
 */
object LibraryVersions {
    val ACTIVITY = Version("1.0.0-alpha01")
    val ANIMATION = Version("1.0.0-alpha01")
    val APPCOMPAT = Version("1.1.0-alpha01")
    val ARCH_CORE = Version("2.0.0")
    val ARCH_CORE_TESTING = ARCH_CORE
    val ARCH_RUNTIME = Version("2.0.1-alpha01")
    val BENCHMARK = Version("1.0.0-alpha01")
    val BIOMETRIC = Version("1.0.0-alpha03")
    val CAR = Version("1.0.0-alpha6")
    val CAR_CLUSTER = Version("1.0.0-alpha5")
    val CAR_MODERATOR = Version("1.0.0-alpha1")
    val COLLECTION = Version("1.1.0-alpha01")
    val COORDINATORLAYOUT = Version("1.1.0-alpha01")
    val CORE = Version("1.1.0-alpha01")
    val FRAGMENT = Version("1.1.0-alpha01")
    val FUTURES = Version("1.0.0-alpha02")
    val GRIDLAYOUT = Version("1.1.0-alpha01")
    val JETIFIER = Version("1.0.0-beta02")
    val LEANBACK = Version("1.1.0-alpha01")
    val LEANBACK_PREFERENCE = Version("1.1.0-alpha01")
    val LIFECYCLE = Version("2.1.0-alpha01")
    val LIFECYCLES_SAVEDSTATE = Version("1.0.0-alpha01")
    val MEDIA = Version("1.1.0-alpha01")
    val MEDIA2 = Version("1.0.0-alpha03")
    val MEDIA2_EXOPLAYER = Version("1.0.0-alpha01")
    val MEDIAROUTER = Version("1.1.0-alpha01")
    val MEDIA_WIDGET = Version("1.0.0-alpha5")
    val NAVIGATION = Version("1.0.0-alpha07")
    val PAGING = Version("2.1.0-alpha01")
    val PALETTE = Version("1.1.0-alpha01")
    val PERSISTENCE = Version("2.0.0")
    val PREFERENCE = Version("1.1.0-alpha01")
    val RECYCLERVIEW = Version("1.1.0-alpha01")
    val REMOTECALLBACK = Version("1.0.0-alpha01")
    val ROOM = Version("2.1.0-alpha02")
    val SLICE = Version("1.1.0-alpha01")
    val SLICE_BUILDERS_KTX = Version("1.0.0-alpha6")
    val SUPPORT_LIBRARY = Version("1.0.0")
    val SWIPE_REFRESH_LAYOUT = Version("1.1.0-alpha01")
    val TEXTCLASSIFIER = Version("1.0.0-alpha01")
    val TRANSITION = Version("1.1.0-alpha01")
<<<<<<< HEAD
    val UI = Version("1.0.0-alpha01")
=======
    val VECTORDRAWABLE_ANIMATED = Version("1.1.0-alpha01")
>>>>>>> 0b0b5566
    val VERSIONED_PARCELABLE = Version("1.1.0-alpha01")
    val WEBKIT = Version("1.1.0-alpha01")
    val WORKMANAGER = Version("1.0.0-alpha10")
}<|MERGE_RESOLUTION|>--- conflicted
+++ resolved
@@ -61,11 +61,8 @@
     val SWIPE_REFRESH_LAYOUT = Version("1.1.0-alpha01")
     val TEXTCLASSIFIER = Version("1.0.0-alpha01")
     val TRANSITION = Version("1.1.0-alpha01")
-<<<<<<< HEAD
     val UI = Version("1.0.0-alpha01")
-=======
     val VECTORDRAWABLE_ANIMATED = Version("1.1.0-alpha01")
->>>>>>> 0b0b5566
     val VERSIONED_PARCELABLE = Version("1.1.0-alpha01")
     val WEBKIT = Version("1.1.0-alpha01")
     val WORKMANAGER = Version("1.0.0-alpha10")
