--- conflicted
+++ resolved
@@ -80,17 +80,15 @@
     val ARCH_CORE_TESTING = ARCH_CORE
 
     /**
-<<<<<<< HEAD
      * Version code for Navigation
      */
     val NAVIGATION = Version("1.0.0-alpha01")
 
-=======
+    /**
      * Version code for WorkManager
      */
     val WORKMANAGER = Version("1.0.0-alpha01")
-    
->>>>>>> 7031a0fb
+
     /**
      * Version code for Jetifier
      */
