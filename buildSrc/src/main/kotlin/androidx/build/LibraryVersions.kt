--- conflicted
+++ resolved
@@ -44,11 +44,7 @@
     val COMPOSE = Version("1.0.0-alpha01")
     val CONCURRENT_LISTENABLEFUTURE_CALLBACK = Version("1.0.0-rc01")
     val CONCURRENT_LISTENABLEFUTURE = Version("1.0.0-rc01")
-<<<<<<< HEAD
     val COORDINATORLAYOUT = Version("1.1.0-beta02")
-=======
-    val COORDINATORLAYOUT = Version("1.1.0-beta01")
->>>>>>> 6f03fc8a
     val CORE = Version("1.2.0-alpha02")
     val CORE_ROLE = Version("1.0.0-alpha01")
     val CURSORADAPTER = Version("1.1.0-alpha01")
@@ -73,23 +69,13 @@
     val LIFECYCLE = Version("2.2.0-alpha02")
     val LIFECYCLES_SAVEDSTATE = Version("1.0.0-alpha01")
     val LOADER = Version("1.1.0-rc01")
-<<<<<<< HEAD
-    val MEDIA = Version("1.1.0-rc01")
-    val MEDIA2_COMMON = Version("1.0.0-rc01")
-    val MEDIA2_PLAYER = Version("1.0.0-rc01")
-    val MEDIA2_SESSION = Version("1.0.0-rc01")
-    val MEDIA2_EXOPLAYER = Version("1.0.0-rc01")
-    val MEDIA2_WIDGET = Version("1.0.0-alpha07")
-    val MEDIAROUTER = Version("1.1.0-rc01")
-=======
     val MEDIA = Version("1.2.0-alpha01")
     val MEDIA2_COMMON = Version("1.1.0-alpha01")
     val MEDIA2_PLAYER = Version("1.1.0-alpha01")
     val MEDIA2_SESSION = Version("1.1.0-alpha01")
-    val MEDIA2_EXOPLAYER = Version("1.0.0-beta03")
+    val MEDIA2_EXOPLAYER = Version("1.0.0-rc01")
     val MEDIA2_WIDGET = Version("1.0.0-alpha07")
     val MEDIAROUTER = Version("1.2.0-alpha01")
->>>>>>> 6f03fc8a
     val NAVIGATION = Version("2.1.0-alpha06")
     val NAVIGATION_TESTING = Version("1.0.0-alpha08") // Unpublished
     val PAGING = Version("2.2.0-alpha01")
