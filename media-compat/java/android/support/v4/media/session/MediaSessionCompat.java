
/*
 * Copyright (C) 2014 The Android Open Source Project
 *
 * Licensed under the Apache License, Version 2.0 (the "License");
 * you may not use this file except in compliance with the License.
 * You may obtain a copy of the License at
 *
 *      http://www.apache.org/licenses/LICENSE-2.0
 *
 * Unless required by applicable law or agreed to in writing, software
 * distributed under the License is distributed on an "AS IS" BASIS,
 * WITHOUT WARRANTIES OR CONDITIONS OF ANY KIND, either express or implied.
 * See the License for the specific language governing permissions and
 * limitations under the License.
 */

package android.support.v4.media.session;

import static android.support.annotation.RestrictTo.Scope.LIBRARY_GROUP;

import android.annotation.SuppressLint;
import android.app.Activity;
import android.app.PendingIntent;
import android.content.BroadcastReceiver;
import android.content.ComponentName;
import android.content.Context;
import android.content.Intent;
import android.graphics.Bitmap;
import android.media.AudioManager;
import android.media.MediaMetadataEditor;
import android.media.MediaMetadataRetriever;
import android.media.Rating;
import android.media.RemoteControlClient;
import android.net.Uri;
import android.os.Build;
import android.os.Bundle;
import android.os.Handler;
import android.os.IBinder;
import android.os.Looper;
import android.os.Message;
import android.os.Parcel;
import android.os.Parcelable;
import android.os.RemoteCallbackList;
import android.os.RemoteException;
import android.os.ResultReceiver;
import android.os.SystemClock;
import android.support.annotation.IntDef;
import android.support.annotation.RequiresApi;
import android.support.annotation.RestrictTo;
import android.support.v4.app.BundleCompat;
import android.support.v4.media.MediaDescriptionCompat;
import android.support.v4.media.MediaMetadataCompat;
import android.support.v4.media.RatingCompat;
import android.support.v4.media.VolumeProviderCompat;
import android.support.v4.os.BuildCompat;
import android.text.TextUtils;
import android.util.Log;
import android.util.TypedValue;
import android.view.KeyEvent;

import java.lang.annotation.Retention;
import java.lang.annotation.RetentionPolicy;
import java.lang.ref.WeakReference;
import java.util.ArrayList;
import java.util.List;

/**
 * Allows interaction with media controllers, volume keys, media buttons, and
 * transport controls.
 * <p>
 * A MediaSession should be created when an app wants to publish media playback
 * information or handle media keys. In general an app only needs one session
 * for all playback, though multiple sessions can be created to provide finer
 * grain controls of media.
 * <p>
 * Once a session is created the owner of the session may pass its
 * {@link #getSessionToken() session token} to other processes to allow them to
 * create a {@link MediaControllerCompat} to interact with the session.
 * <p>
 * To receive commands, media keys, and other events a {@link Callback} must be
 * set with {@link #setCallback(Callback)}.
 * <p>
 * When an app is finished performing playback it must call {@link #release()}
 * to clean up the session and notify any controllers.
 * <p>
 * MediaSessionCompat objects are not thread safe and all calls should be made
 * from the same thread.
 * <p>
 * This is a helper for accessing features in
 * {@link android.media.session.MediaSession} introduced after API level 4 in a
 * backwards compatible fashion.
 */
public class MediaSessionCompat {
    static final String TAG = "MediaSessionCompat";

    private final MediaSessionImpl mImpl;
    private final MediaControllerCompat mController;
    private final ArrayList<OnActiveChangeListener> mActiveListeners = new ArrayList<>();

    /**
     * @hide
     */
    @RestrictTo(LIBRARY_GROUP)
    @IntDef(flag=true, value={
            FLAG_HANDLES_MEDIA_BUTTONS,
            FLAG_HANDLES_TRANSPORT_CONTROLS,
            FLAG_HANDLES_QUEUE_COMMANDS })
    @Retention(RetentionPolicy.SOURCE)
    public @interface SessionFlags {}

    /**
     * Set this flag on the session to indicate that it can handle media button
     * events.
     */
    public static final int FLAG_HANDLES_MEDIA_BUTTONS = 1 << 0;

    /**
     * Set this flag on the session to indicate that it handles transport
     * control commands through its {@link Callback}.
     */
    public static final int FLAG_HANDLES_TRANSPORT_CONTROLS = 1 << 1;

    /**
     * Set this flag on the session to indicate that it handles queue
     * management commands through its {@link Callback}.
     */
    public static final int FLAG_HANDLES_QUEUE_COMMANDS = 1 << 2;

    /**
     * Predefined custom action to flag the media that is currently playing as inappropriate.
     *
     * @see Callback#onCustomAction
     */
    public static final String ACTION_FLAG_AS_INAPPROPRIATE =
            "android.support.v4.media.session.action.FLAG_AS_INAPPROPRIATE";

    /**
     * Predefined custom action to skip the advertisement that is currently playing.
     *
     * @see Callback#onCustomAction
     */
    public static final String ACTION_SKIP_AD =
            "android.support.v4.media.session.action.SKIP_AD";

    /**
     * Custom action to invoke playFromUri() for the forward compatibility.
     */
    static final String ACTION_PLAY_FROM_URI =
            "android.support.v4.media.session.action.PLAY_FROM_URI";

    /**
     * Custom action to invoke prepare() for the forward compatibility.
     */
    static final String ACTION_PREPARE = "android.support.v4.media.session.action.PREPARE";

    /**
     * Custom action to invoke prepareFromMediaId() for the forward compatibility.
     */
    static final String ACTION_PREPARE_FROM_MEDIA_ID =
            "android.support.v4.media.session.action.PREPARE_FROM_MEDIA_ID";

    /**
     * Custom action to invoke prepareFromSearch() for the forward compatibility.
     */
    static final String ACTION_PREPARE_FROM_SEARCH =
            "android.support.v4.media.session.action.PREPARE_FROM_SEARCH";

    /**
     * Custom action to invoke prepareFromUri() for the forward compatibility.
     */
    static final String ACTION_PREPARE_FROM_URI =
            "android.support.v4.media.session.action.PREPARE_FROM_URI";

    /**
     * Custom action to invoke setCaptioningEnabled() for the forward compatibility.
     */
    static final String ACTION_SET_CAPTIONING_ENABLED =
            "android.support.v4.media.session.action.SET_CAPTIONING_ENABLED";

    /**
     * Custom action to invoke setRepeatMode() for the forward compatibility.
     */
    static final String ACTION_SET_REPEAT_MODE =
            "android.support.v4.media.session.action.SET_REPEAT_MODE";

    /**
     * Custom action to invoke setShuffleModeEnabled() for the forward compatibility.
     */
    static final String ACTION_SET_SHUFFLE_MODE_ENABLED =
            "android.support.v4.media.session.action.SET_SHUFFLE_MODE_ENABLED";

    /**
     * Argument for use with {@link #ACTION_PREPARE_FROM_MEDIA_ID} indicating media id to play.
     */
    static final String ACTION_ARGUMENT_MEDIA_ID =
            "android.support.v4.media.session.action.ARGUMENT_MEDIA_ID";

    /**
     * Argument for use with {@link #ACTION_PREPARE_FROM_SEARCH} indicating search query.
     */
    static final String ACTION_ARGUMENT_QUERY =
            "android.support.v4.media.session.action.ARGUMENT_QUERY";

    /**
     * Argument for use with {@link #ACTION_PREPARE_FROM_URI} and {@link #ACTION_PLAY_FROM_URI}
     * indicating URI to play.
     */
    static final String ACTION_ARGUMENT_URI =
            "android.support.v4.media.session.action.ARGUMENT_URI";

    /**
     * Argument for use with various actions indicating extra bundle.
     */
    static final String ACTION_ARGUMENT_EXTRAS =
            "android.support.v4.media.session.action.ARGUMENT_EXTRAS";

    /**
     * Argument for use with {@link #ACTION_SET_CAPTIONING_ENABLED} indicating whether captioning is
     * enabled.
     */
    static final String ACTION_ARGUMENT_CAPTIONING_ENABLED =
            "android.support.v4.media.session.action.ARGUMENT_CAPTIONING_ENABLED";

    /**
     * Argument for use with {@link #ACTION_SET_REPEAT_MODE} indicating repeat mode.
     */
    static final String ACTION_ARGUMENT_REPEAT_MODE =
            "android.support.v4.media.session.action.ARGUMENT_REPEAT_MODE";

    /**
     * Argument for use with {@link #ACTION_SET_SHUFFLE_MODE_ENABLED} indicating that shuffle mode
     * is enabled.
     */
    static final String ACTION_ARGUMENT_SHUFFLE_MODE_ENABLED =
            "android.support.v4.media.session.action.ARGUMENT_SHUFFLE_MODE_ENABLED";

    static final String EXTRA_BINDER = "android.support.v4.media.session.EXTRA_BINDER";

    // Maximum size of the bitmap in dp.
    private static final int MAX_BITMAP_SIZE_IN_DP = 320;

    // Maximum size of the bitmap in px. It shouldn't be changed.
    static int sMaxBitmapSize;

    /**
     * Creates a new session. You must call {@link #release()} when finished with the session.
     * <p>
     * The session will automatically be registered with the system but will not be published
     * until {@link #setActive(boolean) setActive(true)} is called.
     * </p><p>
     * For API 20 or earlier, note that a media button receiver is required for handling
     * {@link Intent#ACTION_MEDIA_BUTTON}. This constructor will attempt to find an appropriate
     * {@link BroadcastReceiver} from your manifest. See {@link MediaButtonReceiver} for more
     * details.
     * </p>
     * @param context The context to use to create the session.
     * @param tag A short name for debugging purposes.
     */
    public MediaSessionCompat(Context context, String tag) {
        this(context, tag, null, null);
    }

    /**
     * Creates a new session with a specified media button receiver (a component name and/or
     * a pending intent). You must call {@link #release()} when finished with the session.
     * <p>
     * The session will automatically be registered with the system but will not be published
     * until {@link #setActive(boolean) setActive(true)} is called.
     * </p><p>
     * For API 20 or earlier, note that a media button receiver is required for handling
     * {@link Intent#ACTION_MEDIA_BUTTON}. This constructor will attempt to find an appropriate
     * {@link BroadcastReceiver} from your manifest if it's not specified. See
     * {@link MediaButtonReceiver} for more details.
     * </p>
     * @param context The context to use to create the session.
     * @param tag A short name for debugging purposes.
     * @param mbrComponent The component name for your media button receiver.
     * @param mbrIntent The PendingIntent for your receiver component that handles
     *            media button events. This is optional and will be used on between
     *            {@link android.os.Build.VERSION_CODES#JELLY_BEAN_MR2} and
     *            {@link android.os.Build.VERSION_CODES#KITKAT_WATCH} instead of the
     *            component name.
     */
    public MediaSessionCompat(Context context, String tag, ComponentName mbrComponent,
            PendingIntent mbrIntent) {
        if (context == null) {
            throw new IllegalArgumentException("context must not be null");
        }
        if (TextUtils.isEmpty(tag)) {
            throw new IllegalArgumentException("tag must not be null or empty");
        }

        if (mbrComponent == null) {
            mbrComponent = MediaButtonReceiver.getMediaButtonReceiverComponent(context);
            if (mbrComponent == null) {
                Log.w(TAG, "Couldn't find a unique registered media button receiver in the "
                        + "given context.");
            }
        }
        if (mbrComponent != null && mbrIntent == null) {
            // construct a PendingIntent for the media button
            Intent mediaButtonIntent = new Intent(Intent.ACTION_MEDIA_BUTTON);
            // the associated intent will be handled by the component being registered
            mediaButtonIntent.setComponent(mbrComponent);
            mbrIntent = PendingIntent.getBroadcast(context,
                    0/* requestCode, ignored */, mediaButtonIntent, 0/* flags */);
        }
        if (android.os.Build.VERSION.SDK_INT >= 21) {
            mImpl = new MediaSessionImplApi21(context, tag);
            if (android.os.Build.VERSION.SDK_INT < 26) {
                // Set default callback to respond to controllers' extra binder requests.
                setCallback(new Callback() {});
            }
            mImpl.setMediaButtonReceiver(mbrIntent);
        } else if (android.os.Build.VERSION.SDK_INT >= 19) {
            mImpl = new MediaSessionImplApi19(context, tag, mbrComponent, mbrIntent);
        } else if (android.os.Build.VERSION.SDK_INT >= 18) {
            mImpl = new MediaSessionImplApi18(context, tag, mbrComponent, mbrIntent);
        } else {
            mImpl = new MediaSessionImplBase(context, tag, mbrComponent, mbrIntent);
        }
        mController = new MediaControllerCompat(context, this);

        if (sMaxBitmapSize == 0) {
            sMaxBitmapSize = (int) TypedValue.applyDimension(TypedValue.COMPLEX_UNIT_DIP,
                    MAX_BITMAP_SIZE_IN_DP, context.getResources().getDisplayMetrics());
        }
    }

    private MediaSessionCompat(Context context, MediaSessionImpl impl) {
        mImpl = impl;
        if (android.os.Build.VERSION.SDK_INT >= 21 && android.os.Build.VERSION.SDK_INT < 26) {
            // Set default callback to respond to controllers' extra binder requests.
            setCallback(new Callback() {});
        }
        mController = new MediaControllerCompat(context, this);
    }

    /**
     * Add a callback to receive updates on for the MediaSession. This includes
     * media button and volume events. The caller's thread will be used to post
     * events.
     *
     * @param callback The callback object
     */
    public void setCallback(Callback callback) {
        setCallback(callback, null);
    }

    /**
     * Set the callback to receive updates for the MediaSession. This includes
     * media button and volume events. Set the callback to null to stop
     * receiving events.
     *
     * @param callback The callback to receive updates on.
     * @param handler The handler that events should be posted on.
     */
    public void setCallback(Callback callback, Handler handler) {
        mImpl.setCallback(callback, handler != null ? handler : new Handler());
    }

    /**
     * Set an intent for launching UI for this Session. This can be used as a
     * quick link to an ongoing media screen. The intent should be for an
     * activity that may be started using
     * {@link Activity#startActivity(Intent)}.
     *
     * @param pi The intent to launch to show UI for this Session.
     */
    public void setSessionActivity(PendingIntent pi) {
        mImpl.setSessionActivity(pi);
    }

    /**
     * Set a pending intent for your media button receiver to allow restarting
     * playback after the session has been stopped. If your app is started in
     * this way an {@link Intent#ACTION_MEDIA_BUTTON} intent will be sent via
     * the pending intent.
     * <p>
     * This method will only work on
     * {@link android.os.Build.VERSION_CODES#LOLLIPOP} and later. Earlier
     * platform versions must include the media button receiver in the
     * constructor.
     *
     * @param mbr The {@link PendingIntent} to send the media button event to.
     */
    public void setMediaButtonReceiver(PendingIntent mbr) {
        mImpl.setMediaButtonReceiver(mbr);
    }

    /**
     * Set any flags for the session.
     *
     * @param flags The flags to set for this session.
     */
    public void setFlags(@SessionFlags int flags) {
        mImpl.setFlags(flags);
    }

    /**
     * Set the stream this session is playing on. This will affect the system's
     * volume handling for this session. If {@link #setPlaybackToRemote} was
     * previously called it will stop receiving volume commands and the system
     * will begin sending volume changes to the appropriate stream.
     * <p>
     * By default sessions are on {@link AudioManager#STREAM_MUSIC}.
     *
     * @param stream The {@link AudioManager} stream this session is playing on.
     */
    public void setPlaybackToLocal(int stream) {
        mImpl.setPlaybackToLocal(stream);
    }

    /**
     * Configure this session to use remote volume handling. This must be called
     * to receive volume button events, otherwise the system will adjust the
     * current stream volume for this session. If {@link #setPlaybackToLocal}
     * was previously called that stream will stop receiving volume changes for
     * this session.
     * <p>
     * On platforms earlier than {@link android.os.Build.VERSION_CODES#LOLLIPOP}
     * this will only allow an app to handle volume commands sent directly to
     * the session by a {@link MediaControllerCompat}. System routing of volume
     * keys will not use the volume provider.
     *
     * @param volumeProvider The provider that will handle volume changes. May
     *            not be null.
     */
    public void setPlaybackToRemote(VolumeProviderCompat volumeProvider) {
        if (volumeProvider == null) {
            throw new IllegalArgumentException("volumeProvider may not be null!");
        }
        mImpl.setPlaybackToRemote(volumeProvider);
    }

    /**
     * Set if this session is currently active and ready to receive commands. If
     * set to false your session's controller may not be discoverable. You must
     * set the session to active before it can start receiving media button
     * events or transport commands.
     * <p>
     * On platforms earlier than
     * {@link android.os.Build.VERSION_CODES#LOLLIPOP},
     * a media button event receiver should be set via the constructor to
     * receive media button events.
     *
     * @param active Whether this session is active or not.
     */
    public void setActive(boolean active) {
        mImpl.setActive(active);
        for (OnActiveChangeListener listener : mActiveListeners) {
            listener.onActiveChanged();
        }
    }

    /**
     * Get the current active state of this session.
     *
     * @return True if the session is active, false otherwise.
     */
    public boolean isActive() {
        return mImpl.isActive();
    }

    /**
     * Send a proprietary event to all MediaControllers listening to this
     * Session. It's up to the Controller/Session owner to determine the meaning
     * of any events.
     *
     * @param event The name of the event to send
     * @param extras Any extras included with the event
     */
    public void sendSessionEvent(String event, Bundle extras) {
        if (TextUtils.isEmpty(event)) {
            throw new IllegalArgumentException("event cannot be null or empty");
        }
        mImpl.sendSessionEvent(event, extras);
    }

    /**
     * This must be called when an app has finished performing playback. If
     * playback is expected to start again shortly the session can be left open,
     * but it must be released if your activity or service is being destroyed.
     */
    public void release() {
        mImpl.release();
    }

    /**
     * Retrieve a token object that can be used by apps to create a
     * {@link MediaControllerCompat} for interacting with this session. The
     * owner of the session is responsible for deciding how to distribute these
     * tokens.
     * <p>
     * On platform versions before
     * {@link android.os.Build.VERSION_CODES#LOLLIPOP} this token may only be
     * used within your app as there is no way to guarantee other apps are using
     * the same version of the support library.
     *
     * @return A token that can be used to create a media controller for this
     *         session.
     */
    public Token getSessionToken() {
        return mImpl.getSessionToken();
    }

    /**
     * Get a controller for this session. This is a convenience method to avoid
     * having to cache your own controller in process.
     *
     * @return A controller for this session.
     */
    public MediaControllerCompat getController() {
        return mController;
    }

    /**
     * Update the current playback state.
     *
     * @param state The current state of playback
     */
    public void setPlaybackState(PlaybackStateCompat state) {
        mImpl.setPlaybackState(state);
    }

    /**
     * Update the current metadata. New metadata can be created using
     * {@link android.support.v4.media.MediaMetadataCompat.Builder}. This operation may take time
     * proportional to the size of the bitmap to replace large bitmaps with a scaled down copy.
     *
     * @param metadata The new metadata
     * @see android.support.v4.media.MediaMetadataCompat.Builder#putBitmap
     */
    public void setMetadata(MediaMetadataCompat metadata) {
        mImpl.setMetadata(metadata);
    }

    /**
     * Update the list of items in the play queue. It is an ordered list and
     * should contain the current item, and previous or upcoming items if they
     * exist. Specify null if there is no current play queue.
     * <p>
     * The queue should be of reasonable size. If the play queue is unbounded
     * within your app, it is better to send a reasonable amount in a sliding
     * window instead.
     *
     * @param queue A list of items in the play queue.
     */
    public void setQueue(List<QueueItem> queue) {
        mImpl.setQueue(queue);
    }

    /**
     * Set the title of the play queue. The UI should display this title along
     * with the play queue itself. e.g. "Play Queue", "Now Playing", or an album
     * name.
     *
     * @param title The title of the play queue.
     */
    public void setQueueTitle(CharSequence title) {
        mImpl.setQueueTitle(title);
    }

    /**
     * Set the style of rating used by this session. Apps trying to set the
     * rating should use this style. Must be one of the following:
     * <ul>
     * <li>{@link RatingCompat#RATING_NONE}</li>
     * <li>{@link RatingCompat#RATING_3_STARS}</li>
     * <li>{@link RatingCompat#RATING_4_STARS}</li>
     * <li>{@link RatingCompat#RATING_5_STARS}</li>
     * <li>{@link RatingCompat#RATING_HEART}</li>
     * <li>{@link RatingCompat#RATING_PERCENTAGE}</li>
     * <li>{@link RatingCompat#RATING_THUMB_UP_DOWN}</li>
     * </ul>
     */
    public void setRatingType(@RatingCompat.Style int type) {
        mImpl.setRatingType(type);
    }

    /**
     * Enable/disable captioning for this session.
     *
     * @param enabled {@code true} to enable captioning, {@code false} to disable.
     */
    public void setCaptioningEnabled(boolean enabled) {
        mImpl.setCaptioningEnabled(enabled);
    }

    /**
     * Set the repeat mode for this session.
     * <p>
     * Note that if this method is not called before, {@link MediaControllerCompat#getRepeatMode}
     * will return {@link PlaybackStateCompat#REPEAT_MODE_NONE}.
     *
     * @param repeatMode The repeat mode. Must be one of the followings:
     *            {@link PlaybackStateCompat#REPEAT_MODE_NONE},
     *            {@link PlaybackStateCompat#REPEAT_MODE_ONE},
     *            {@link PlaybackStateCompat#REPEAT_MODE_ALL}
     */
    public void setRepeatMode(@PlaybackStateCompat.RepeatMode int repeatMode) {
        mImpl.setRepeatMode(repeatMode);
    }

    /**
     * Set the shuffle mode for this session.
     * <p>
     * Note that if this method is not called before,
     * {@link MediaControllerCompat#isShuffleModeEnabled} will return {@code false}.
     *
     * @param enabled {@code true} to enable the shuffle mode, {@code false} to disable.
     */
    public void setShuffleModeEnabled(boolean enabled) {
        mImpl.setShuffleModeEnabled(enabled);
    }

    /**
     * Set some extras that can be associated with the
     * {@link MediaSessionCompat}. No assumptions should be made as to how a
     * {@link MediaControllerCompat} will handle these extras. Keys should be
     * fully qualified (e.g. com.example.MY_EXTRA) to avoid conflicts.
     *
     * @param extras The extras associated with the session.
     */
    public void setExtras(Bundle extras) {
        mImpl.setExtras(extras);
    }

    /**
     * Gets the underlying framework {@link android.media.session.MediaSession}
     * object.
     * <p>
     * This method is only supported on API 21+.
     * </p>
     *
     * @return The underlying {@link android.media.session.MediaSession} object,
     *         or null if none.
     */
    public Object getMediaSession() {
        return mImpl.getMediaSession();
    }

    /**
     * Gets the underlying framework {@link android.media.RemoteControlClient}
     * object.
     * <p>
     * This method is only supported on APIs 14-20. On API 21+
     * {@link #getMediaSession()} should be used instead.
     *
     * @return The underlying {@link android.media.RemoteControlClient} object,
     *         or null if none.
     */
    public Object getRemoteControlClient() {
        return mImpl.getRemoteControlClient();
    }

    /**
     * Returns the name of the package that sent the last media button, transport control, or
     * command from controllers and the system. This is only valid while in a request callback, such
     * as {@link Callback#onPlay}. This method is not available and returns null on pre-N devices.
     *
     * @hide
     */
    @RestrictTo(LIBRARY_GROUP)
    public String getCallingPackage() {
        return mImpl.getCallingPackage();
    }

    /**
     * Adds a listener to be notified when the active status of this session
     * changes. This is primarily used by the support library and should not be
     * needed by apps.
     *
     * @param listener The listener to add.
     */
    public void addOnActiveChangeListener(OnActiveChangeListener listener) {
        if (listener == null) {
            throw new IllegalArgumentException("Listener may not be null");
        }
        mActiveListeners.add(listener);
    }

    /**
     * Stops the listener from being notified when the active status of this
     * session changes.
     *
     * @param listener The listener to remove.
     */
    public void removeOnActiveChangeListener(OnActiveChangeListener listener) {
        if (listener == null) {
            throw new IllegalArgumentException("Listener may not be null");
        }
        mActiveListeners.remove(listener);
    }

    /**
     * Creates an instance from a framework {@link android.media.session.MediaSession} object.
     * <p>
     * This method is only supported on API 21+. On API 20 and below, it returns null.
     * </p>
     *
     * @param context The context to use to create the session.
     * @param mediaSession A {@link android.media.session.MediaSession} object.
     * @return An equivalent {@link MediaSessionCompat} object, or null if none.
     */
    public static MediaSessionCompat fromMediaSession(Context context, Object mediaSession) {
        if (context != null && mediaSession != null && Build.VERSION.SDK_INT >= 21) {
            return new MediaSessionCompat(context, new MediaSessionImplApi21(mediaSession));
        }
        return null;
    }

    /**
     * Receives transport controls, media buttons, and commands from controllers
     * and the system. The callback may be set using {@link #setCallback}.
     */
    public abstract static class Callback {
        final Object mCallbackObj;
        WeakReference<MediaSessionImpl> mSessionImpl;

        @SuppressLint("NewApi")
        public Callback() {
            if (BuildCompat.isAtLeastO()) {
                mCallbackObj = MediaSessionCompatApi26.createCallback(new StubApi26());
            } else if (android.os.Build.VERSION.SDK_INT >= 24) {
                mCallbackObj = MediaSessionCompatApi24.createCallback(new StubApi24());
            } else if (android.os.Build.VERSION.SDK_INT >= 23) {
                mCallbackObj = MediaSessionCompatApi23.createCallback(new StubApi23());
            } else if (android.os.Build.VERSION.SDK_INT >= 21) {
                mCallbackObj = MediaSessionCompatApi21.createCallback(new StubApi21());
            } else {
                mCallbackObj = null;
            }
        }

        /**
         * Called when a controller has sent a custom command to this session.
         * The owner of the session may handle custom commands but is not
         * required to.
         *
         * @param command The command name.
         * @param extras Optional parameters for the command, may be null.
         * @param cb A result receiver to which a result may be sent by the command, may be null.
         */
        public void onCommand(String command, Bundle extras, ResultReceiver cb) {
        }

        /**
         * Override to handle media button events.
         *
         * @param mediaButtonEvent The media button event intent.
         * @return True if the event was handled, false otherwise.
         */
        public boolean onMediaButtonEvent(Intent mediaButtonEvent) {
            return false;
        }

        /**
         * Override to handle requests to prepare playback. During the preparation, a session
         * should not hold audio focus in order to allow other session play seamlessly.
         * The state of playback should be updated to {@link PlaybackStateCompat#STATE_PAUSED}
         * after the preparation is done.
         */
        public void onPrepare() {
        }

        /**
         * Override to handle requests to prepare for playing a specific mediaId that was provided
         * by your app. During the preparation, a session should not hold audio focus in order to
         * allow other session play seamlessly. The state of playback should be updated to
         * {@link PlaybackStateCompat#STATE_PAUSED} after the preparation is done. The playback
         * of the prepared content should start in the implementation of {@link #onPlay}. Override
         * {@link #onPlayFromMediaId} to handle requests for starting playback without preparation.
         */
        public void onPrepareFromMediaId(String mediaId, Bundle extras) {
        }

        /**
         * Override to handle requests to prepare playback from a search query. An
         * empty query indicates that the app may prepare any music. The
         * implementation should attempt to make a smart choice about what to
         * play. During the preparation, a session should not hold audio focus in order to allow
         * other session play seamlessly. The state of playback should be updated to
         * {@link PlaybackStateCompat#STATE_PAUSED} after the preparation is done.
         * The playback of the prepared content should start in the implementation of
         * {@link #onPlay}. Override {@link #onPlayFromSearch} to handle requests for
         * starting playback without preparation.
         */
        public void onPrepareFromSearch(String query, Bundle extras) {
        }

        /**
         * Override to handle requests to prepare a specific media item represented by a URI.
         * During the preparation, a session should not hold audio focus in order to allow other
         * session play seamlessly. The state of playback should be updated to
         * {@link PlaybackStateCompat#STATE_PAUSED} after the preparation is done. The playback of
         * the prepared content should start in the implementation of {@link #onPlay}. Override
         * {@link #onPlayFromUri} to handle requests for starting playback without preparation.
         */
        public void onPrepareFromUri(Uri uri, Bundle extras) {
        }

        /**
         * Override to handle requests to begin playback.
         */
        public void onPlay() {
        }

        /**
         * Override to handle requests to play a specific mediaId that was
         * provided by your app.
         */
        public void onPlayFromMediaId(String mediaId, Bundle extras) {
        }

        /**
         * Override to handle requests to begin playback from a search query. An
         * empty query indicates that the app may play any music. The
         * implementation should attempt to make a smart choice about what to
         * play.
         */
        public void onPlayFromSearch(String query, Bundle extras) {
        }

        /**
         * Override to handle requests to play a specific media item represented by a URI.
         */
        public void onPlayFromUri(Uri uri, Bundle extras) {
        }

        /**
         * Override to handle requests to play an item with a given id from the
         * play queue.
         */
        public void onSkipToQueueItem(long id) {
        }

        /**
         * Override to handle requests to pause playback.
         */
        public void onPause() {
        }

        /**
         * Override to handle requests to skip to the next media item.
         */
        public void onSkipToNext() {
        }

        /**
         * Override to handle requests to skip to the previous media item.
         */
        public void onSkipToPrevious() {
        }

        /**
         * Override to handle requests to fast forward.
         */
        public void onFastForward() {
        }

        /**
         * Override to handle requests to rewind.
         */
        public void onRewind() {
        }

        /**
         * Override to handle requests to stop playback.
         */
        public void onStop() {
        }

        /**
         * Override to handle requests to seek to a specific position in ms.
         *
         * @param pos New position to move to, in milliseconds.
         */
        public void onSeekTo(long pos) {
        }

        /**
         * Override to handle the item being rated.
         *
         * @param rating
         */
        public void onSetRating(RatingCompat rating) {
        }

        /**
         * Override to handle requests to enable/disable captioning.
         *
         * @param enabled {@code true} to enable captioning, {@code false} to disable.
         */
        public void onSetCaptioningEnabled(boolean enabled) {
        }

        /**
         * Override to handle the setting of the repeat mode.
         * <p>
         * You should call {@link #setRepeatMode} before end of this method in order to notify
         * the change to the {@link MediaControllerCompat}, or
         * {@link MediaControllerCompat#getRepeatMode} could return an invalid value.
         *
         * @param repeatMode The repeat mode which is one of followings:
         *            {@link PlaybackStateCompat#REPEAT_MODE_NONE},
         *            {@link PlaybackStateCompat#REPEAT_MODE_ONE},
         *            {@link PlaybackStateCompat#REPEAT_MODE_ALL}
         */
        public void onSetRepeatMode(@PlaybackStateCompat.RepeatMode int repeatMode) {
        }

        /**
         * Override to handle the setting of the shuffle mode.
         * <p>
         * You should call {@link #setShuffleModeEnabled} before the end of this method in order to
         * notify the change to the {@link MediaControllerCompat}, or
         * {@link MediaControllerCompat#isShuffleModeEnabled} could return an invalid value.
         *
         * @param enabled true when the shuffle mode is enabled, false otherwise.
         */
        public void onSetShuffleModeEnabled(boolean enabled) {
        }

        /**
         * Called when a {@link MediaControllerCompat} wants a
         * {@link PlaybackStateCompat.CustomAction} to be performed.
         *
         * @param action The action that was originally sent in the
         *            {@link PlaybackStateCompat.CustomAction}.
         * @param extras Optional extras specified by the
         *            {@link MediaControllerCompat}.
         * @see #ACTION_FLAG_AS_INAPPROPRIATE
         * @see #ACTION_SKIP_AD
         */
        public void onCustomAction(String action, Bundle extras) {
        }

        /**
         * Called when a {@link MediaControllerCompat} wants to add a {@link QueueItem}
         * with the given {@link MediaDescriptionCompat description} at the end of the play queue.
         *
         * @param description The {@link MediaDescriptionCompat} for creating the {@link QueueItem}
         *            to be inserted.
         */
        public void onAddQueueItem(MediaDescriptionCompat description) {
        }

        /**
         * Called when a {@link MediaControllerCompat} wants to add a {@link QueueItem}
         * with the given {@link MediaDescriptionCompat description} at the specified position
         * in the play queue.
         *
         * @param description The {@link MediaDescriptionCompat} for creating the {@link QueueItem}
         *            to be inserted.
         * @param index The index at which the created {@link QueueItem} is to be inserted.
         */
        public void onAddQueueItem(MediaDescriptionCompat description, int index) {
        }

        /**
         * Called when a {@link MediaControllerCompat} wants to remove the first occurrence of the
         * specified {@link QueueItem} with the given {@link MediaDescriptionCompat description}
         * in the play queue.
         *
         * @param description The {@link MediaDescriptionCompat} for denoting the {@link QueueItem}
         *            to be removed.
         */
        public void onRemoveQueueItem(MediaDescriptionCompat description) {
        }

        /**
         * Called when a {@link MediaControllerCompat} wants to remove a {@link QueueItem} at the
         * specified position in the play queue.
         *
         * @param index The index of the element to be removed.
         */
        public void onRemoveQueueItemAt(int index) {
        }

        @RequiresApi(21)
        private class StubApi21 implements MediaSessionCompatApi21.Callback {

            StubApi21() {
            }

            @Override
            public void onCommand(String command, Bundle extras, ResultReceiver cb) {
                if (command.equals(MediaControllerCompat.COMMAND_GET_EXTRA_BINDER)) {
                    MediaSessionImplApi21 impl = (MediaSessionImplApi21) mSessionImpl.get();
                    if (impl != null) {
                        Bundle result = new Bundle();
                        IMediaSession extraBinder = impl.getSessionToken().getExtraBinder();
                        BundleCompat.putBinder(result, EXTRA_BINDER,
                                extraBinder == null ? null : extraBinder.asBinder());
                        cb.send(0, result);
                    }
                } else if (command.equals(MediaControllerCompat.COMMAND_ADD_QUEUE_ITEM)) {
                    extras.setClassLoader(MediaDescriptionCompat.class.getClassLoader());
                    Callback.this.onAddQueueItem(
                            (MediaDescriptionCompat) extras.getParcelable(
                                    MediaControllerCompat.COMMAND_ARGUMENT_MEDIA_DESCRIPTION));
                } else if (command.equals(MediaControllerCompat.COMMAND_ADD_QUEUE_ITEM_AT)) {
                    extras.setClassLoader(MediaDescriptionCompat.class.getClassLoader());
                    Callback.this.onAddQueueItem(
                            (MediaDescriptionCompat) extras.getParcelable(
                                    MediaControllerCompat.COMMAND_ARGUMENT_MEDIA_DESCRIPTION),
                            extras.getInt(MediaControllerCompat.COMMAND_ARGUMENT_INDEX));
                } else if (command.equals(MediaControllerCompat.COMMAND_REMOVE_QUEUE_ITEM)) {
                    extras.setClassLoader(MediaDescriptionCompat.class.getClassLoader());
                    Callback.this.onRemoveQueueItem(
                            (MediaDescriptionCompat) extras.getParcelable(
                                    MediaControllerCompat.COMMAND_ARGUMENT_MEDIA_DESCRIPTION));
                } else if (command.equals(MediaControllerCompat.COMMAND_REMOVE_QUEUE_ITEM_AT)) {
                    Callback.this.onRemoveQueueItemAt(
                            extras.getInt(MediaControllerCompat.COMMAND_ARGUMENT_INDEX));
                } else {
                    Callback.this.onCommand(command, extras, cb);
                }
            }

            @Override
            public boolean onMediaButtonEvent(Intent mediaButtonIntent) {
                return Callback.this.onMediaButtonEvent(mediaButtonIntent);
            }

            @Override
            public void onPlay() {
                Callback.this.onPlay();
            }

            @Override
            public void onPlayFromMediaId(String mediaId, Bundle extras) {
                Callback.this.onPlayFromMediaId(mediaId, extras);
            }

            @Override
            public void onPlayFromSearch(String search, Bundle extras) {
                Callback.this.onPlayFromSearch(search, extras);
            }

            @Override
            public void onSkipToQueueItem(long id) {
                Callback.this.onSkipToQueueItem(id);
            }

            @Override
            public void onPause() {
                Callback.this.onPause();
            }

            @Override
            public void onSkipToNext() {
                Callback.this.onSkipToNext();
            }

            @Override
            public void onSkipToPrevious() {
                Callback.this.onSkipToPrevious();
            }

            @Override
            public void onFastForward() {
                Callback.this.onFastForward();
            }

            @Override
            public void onRewind() {
                Callback.this.onRewind();
            }

            @Override
            public void onStop() {
                Callback.this.onStop();
            }

            @Override
            public void onSeekTo(long pos) {
                Callback.this.onSeekTo(pos);
            }

            @Override
            public void onSetRating(Object ratingObj) {
                Callback.this.onSetRating(RatingCompat.fromRating(ratingObj));
            }

            @Override
            public void onCustomAction(String action, Bundle extras) {
                if (action.equals(ACTION_PLAY_FROM_URI)) {
                    Uri uri = extras.getParcelable(ACTION_ARGUMENT_URI);
                    Bundle bundle = extras.getParcelable(ACTION_ARGUMENT_EXTRAS);
                    Callback.this.onPlayFromUri(uri, bundle);
                } else if (action.equals(ACTION_PREPARE)) {
                    Callback.this.onPrepare();
                } else if (action.equals(ACTION_PREPARE_FROM_MEDIA_ID)) {
                    String mediaId = extras.getString(ACTION_ARGUMENT_MEDIA_ID);
                    Bundle bundle = extras.getBundle(ACTION_ARGUMENT_EXTRAS);
                    Callback.this.onPrepareFromMediaId(mediaId, bundle);
                } else if (action.equals(ACTION_PREPARE_FROM_SEARCH)) {
                    String query = extras.getString(ACTION_ARGUMENT_QUERY);
                    Bundle bundle = extras.getBundle(ACTION_ARGUMENT_EXTRAS);
                    Callback.this.onPrepareFromSearch(query, bundle);
                } else if (action.equals(ACTION_PREPARE_FROM_URI)) {
                    Uri uri = extras.getParcelable(ACTION_ARGUMENT_URI);
                    Bundle bundle = extras.getBundle(ACTION_ARGUMENT_EXTRAS);
                    Callback.this.onPrepareFromUri(uri, bundle);
                } else if (action.equals(ACTION_SET_CAPTIONING_ENABLED)) {
                    boolean enabled = extras.getBoolean(ACTION_ARGUMENT_CAPTIONING_ENABLED);
                    Callback.this.onSetCaptioningEnabled(enabled);
                } else if (action.equals(ACTION_SET_REPEAT_MODE)) {
                    int repeatMode = extras.getInt(ACTION_ARGUMENT_REPEAT_MODE);
                    Callback.this.onSetRepeatMode(repeatMode);
                } else if (action.equals(ACTION_SET_SHUFFLE_MODE_ENABLED)) {
                    boolean enabled = extras.getBoolean(ACTION_ARGUMENT_SHUFFLE_MODE_ENABLED);
                    Callback.this.onSetShuffleModeEnabled(enabled);
                } else {
                    Callback.this.onCustomAction(action, extras);
                }
            }
        }

        @RequiresApi(23)
        private class StubApi23 extends StubApi21 implements MediaSessionCompatApi23.Callback {

            StubApi23() {
            }

            @Override
            public void onPlayFromUri(Uri uri, Bundle extras) {
                Callback.this.onPlayFromUri(uri, extras);
            }
        }

        @RequiresApi(24)
        private class StubApi24 extends StubApi23 implements MediaSessionCompatApi24.Callback {

            StubApi24() {
            }

            @Override
            public void onPrepare() {
                Callback.this.onPrepare();
            }

            @Override
            public void onPrepareFromMediaId(String mediaId, Bundle extras) {
                Callback.this.onPrepareFromMediaId(mediaId, extras);
            }

            @Override
            public void onPrepareFromSearch(String query, Bundle extras) {
                Callback.this.onPrepareFromSearch(query, extras);
            }

            @Override
            public void onPrepareFromUri(Uri uri, Bundle extras) {
                Callback.this.onPrepareFromUri(uri, extras);
            }
        }

        @RequiresApi(26)
        private class StubApi26 extends StubApi24 implements MediaSessionCompatApi26.Callback {
            @Override
            public void onSetRepeatMode(int repeatMode) {
                Callback.this.onSetRepeatMode(repeatMode);
            }

            @Override
            public void onSetShuffleModeEnabled(boolean enabled) {
                Callback.this.onSetShuffleModeEnabled(enabled);
            }

            @Override
            public void onAddQueueItem(Object descriptionObject) {
                Callback.this.onAddQueueItem(
                        MediaDescriptionCompat.fromMediaDescription(descriptionObject));
            }

            @Override
            public void onAddQueueItem(Object descriptionObject, int index) {
                Callback.this.onAddQueueItem(
                        MediaDescriptionCompat.fromMediaDescription(descriptionObject), index);
            }

            @Override
            public void onRemoveQueueItem(Object descriptionObject) {
                Callback.this.onRemoveQueueItem(
                        MediaDescriptionCompat.fromMediaDescription(descriptionObject));
            }

            @Override
            public void onRemoveQueueItemAt(int index) {
                Callback.this.onRemoveQueueItemAt(index);
            }
        }
    }

    /**
     * Represents an ongoing session. This may be passed to apps by the session
     * owner to allow them to create a {@link MediaControllerCompat} to communicate with
     * the session.
     */
    public static final class Token implements Parcelable {
        private final Object mInner;
        private final IMediaSession mExtraBinder;

        Token(Object inner) {
            this(inner, null);
        }

        Token(Object inner, IMediaSession extraBinder) {
            mInner = inner;
            mExtraBinder = extraBinder;
        }

        /**
         * Creates a compat Token from a framework
         * {@link android.media.session.MediaSession.Token} object.
         * <p>
         * This method is only supported on
         * {@link android.os.Build.VERSION_CODES#LOLLIPOP} and later.
         * </p>
         *
         * @param token The framework token object.
         * @return A compat Token for use with {@link MediaControllerCompat}.
         */
        public static Token fromToken(Object token) {
            return fromToken(token, null);
        }

        /**
         * Creates a compat Token from a framework
         * {@link android.media.session.MediaSession.Token} object, and the extra binder.
         * <p>
         * This method is only supported on
         * {@link android.os.Build.VERSION_CODES#LOLLIPOP} and later.
         * </p>
         *
         * @param token The framework token object.
         * @param extraBinder The extra binder.
         * @return A compat Token for use with {@link MediaControllerCompat}.
         * @hide
         */
        @RestrictTo(LIBRARY_GROUP)
        public static Token fromToken(Object token, IMediaSession extraBinder) {
            if (token != null && android.os.Build.VERSION.SDK_INT >= 21) {
                return new Token(MediaSessionCompatApi21.verifyToken(token), extraBinder);
            }
            return null;
        }

        @Override
        public int describeContents() {
            return 0;
        }

        @Override
        public void writeToParcel(Parcel dest, int flags) {
            if (android.os.Build.VERSION.SDK_INT >= 21) {
                dest.writeParcelable((Parcelable) mInner, flags);
            } else {
                dest.writeStrongBinder((IBinder) mInner);
            }
        }

        @Override
        public int hashCode() {
            if (mInner == null) {
                return 0;
            }
            return mInner.hashCode();
        }

        @Override
        public boolean equals(Object obj) {
            if (this == obj) {
                return true;
            }
            if (!(obj instanceof Token)) {
                return false;
            }

            Token other = (Token) obj;
            if (mInner == null) {
                return other.mInner == null;
            }
            if (other.mInner == null) {
                return false;
            }
            return mInner.equals(other.mInner);
        }

        /**
         * Gets the underlying framework {@link android.media.session.MediaSession.Token} object.
         * <p>
         * This method is only supported on API 21+.
         * </p>
         *
         * @return The underlying {@link android.media.session.MediaSession.Token} object,
         * or null if none.
         */
        public Object getToken() {
            return mInner;
        }

        /**
         * @hide
         */
        @RestrictTo(LIBRARY_GROUP)
        public IMediaSession getExtraBinder() {
            return mExtraBinder;
        }

        public static final Parcelable.Creator<Token> CREATOR
                = new Parcelable.Creator<Token>() {
<<<<<<< HEAD
                    @Override
                    public Token createFromParcel(Parcel in) {
                        Object inner;
                        IMediaSession extraBinder = null;
                        if (android.os.Build.VERSION.SDK_INT >= 21) {
                            inner = in.readParcelable(null);
                            extraBinder = IMediaSession.Stub.asInterface(in.readStrongBinder());
                        } else {
                            inner = in.readStrongBinder();
                        }
                        return new Token(inner, extraBinder);
                    }
=======
            @Override
            public Token createFromParcel(Parcel in) {
                Object inner;
                if (android.os.Build.VERSION.SDK_INT >= 21) {
                    inner = in.readParcelable(null);
                } else {
                    inner = in.readStrongBinder();
                }
                return new Token(inner);
            }
>>>>>>> 7d20e7f7

                    @Override
                    public Token[] newArray(int size) {
                        return new Token[size];
                    }
        };
    }

    /**
     * A single item that is part of the play queue. It contains a description
     * of the item and its id in the queue.
     */
    public static final class QueueItem implements Parcelable {
        /**
         * This id is reserved. No items can be explicitly assigned this id.
         */
        public static final int UNKNOWN_ID = -1;

        private final MediaDescriptionCompat mDescription;
        private final long mId;

        private Object mItem;

        /**
         * Create a new {@link MediaSessionCompat.QueueItem}.
         *
         * @param description The {@link MediaDescriptionCompat} for this item.
         * @param id An identifier for this item. It must be unique within the
         *            play queue and cannot be {@link #UNKNOWN_ID}.
         */
        public QueueItem(MediaDescriptionCompat description, long id) {
            this(null, description, id);
        }

        private QueueItem(Object queueItem, MediaDescriptionCompat description, long id) {
            if (description == null) {
                throw new IllegalArgumentException("Description cannot be null.");
            }
            if (id == UNKNOWN_ID) {
                throw new IllegalArgumentException("Id cannot be QueueItem.UNKNOWN_ID");
            }
            mDescription = description;
            mId = id;
            mItem = queueItem;
        }

        QueueItem(Parcel in) {
            mDescription = MediaDescriptionCompat.CREATOR.createFromParcel(in);
            mId = in.readLong();
        }

        /**
         * Get the description for this item.
         */
        public MediaDescriptionCompat getDescription() {
            return mDescription;
        }

        /**
         * Get the queue id for this item.
         */
        public long getQueueId() {
            return mId;
        }

        @Override
        public void writeToParcel(Parcel dest, int flags) {
            mDescription.writeToParcel(dest, flags);
            dest.writeLong(mId);
        }

        @Override
        public int describeContents() {
            return 0;
        }

        /**
         * Get the underlying
         * {@link android.media.session.MediaSession.QueueItem}.
         * <p>
         * On builds before {@link android.os.Build.VERSION_CODES#LOLLIPOP} null
         * is returned.
         *
         * @return The underlying
         *         {@link android.media.session.MediaSession.QueueItem} or null.
         */
        public Object getQueueItem() {
            if (mItem != null || android.os.Build.VERSION.SDK_INT < 21) {
                return mItem;
            }
            mItem = MediaSessionCompatApi21.QueueItem.createItem(mDescription.getMediaDescription(),
                    mId);
            return mItem;
        }

        /**
         * Creates an instance from a framework {@link android.media.session.MediaSession.QueueItem}
         * object.
         * <p>
         * This method is only supported on API 21+. On API 20 and below, it returns null.
         * </p>
         *
         * @param queueItem A {@link android.media.session.MediaSession.QueueItem} object.
         * @return An equivalent {@link QueueItem} object, or null if none.
         */
        public static QueueItem fromQueueItem(Object queueItem) {
            if (queueItem == null || Build.VERSION.SDK_INT < 21) {
                return null;
            }
            Object descriptionObj = MediaSessionCompatApi21.QueueItem.getDescription(queueItem);
            MediaDescriptionCompat description = MediaDescriptionCompat.fromMediaDescription(
                    descriptionObj);
            long id = MediaSessionCompatApi21.QueueItem.getQueueId(queueItem);
            return new QueueItem(queueItem, description, id);
        }

        /**
         * Creates a list of {@link QueueItem} objects from a framework
         * {@link android.media.session.MediaSession.QueueItem} object list.
         * <p>
         * This method is only supported on API 21+. On API 20 and below, it returns null.
         * </p>
         *
         * @param itemList A list of {@link android.media.session.MediaSession.QueueItem} objects.
         * @return An equivalent list of {@link QueueItem} objects, or null if none.
         */
        public static List<QueueItem> fromQueueItemList(List<?> itemList) {
            if (itemList == null || Build.VERSION.SDK_INT < 21) {
                return null;
            }
            List<QueueItem> items = new ArrayList<>();
            for (Object itemObj : itemList) {
                items.add(fromQueueItem(itemObj));
            }
            return items;
        }

        public static final Creator<MediaSessionCompat.QueueItem> CREATOR
                = new Creator<MediaSessionCompat.QueueItem>() {

            @Override
            public MediaSessionCompat.QueueItem createFromParcel(Parcel p) {
                return new MediaSessionCompat.QueueItem(p);
            }

            @Override
            public MediaSessionCompat.QueueItem[] newArray(int size) {
                return new MediaSessionCompat.QueueItem[size];
            }
        };

        @Override
        public String toString() {
            return "MediaSession.QueueItem {" +
                    "Description=" + mDescription +
                    ", Id=" + mId + " }";
        }
    }

    /**
     * This is a wrapper for {@link ResultReceiver} for sending over aidl
     * interfaces. The framework version was not exposed to aidls until
     * {@link android.os.Build.VERSION_CODES#LOLLIPOP}.
     */
    static final class ResultReceiverWrapper implements Parcelable {
        private ResultReceiver mResultReceiver;

        public ResultReceiverWrapper(ResultReceiver resultReceiver) {
            mResultReceiver = resultReceiver;
        }

        ResultReceiverWrapper(Parcel in) {
            mResultReceiver = ResultReceiver.CREATOR.createFromParcel(in);
        }

        public static final Creator<ResultReceiverWrapper>
                CREATOR = new Creator<ResultReceiverWrapper>() {
            @Override
            public ResultReceiverWrapper createFromParcel(Parcel p) {
                return new ResultReceiverWrapper(p);
            }

            @Override
            public ResultReceiverWrapper[] newArray(int size) {
                return new ResultReceiverWrapper[size];
            }
        };

        @Override
        public int describeContents() {
            return 0;
        }

        @Override
        public void writeToParcel(Parcel dest, int flags) {
            mResultReceiver.writeToParcel(dest, flags);
        }
    }

    public interface OnActiveChangeListener {
        void onActiveChanged();
    }

    interface MediaSessionImpl {
        void setCallback(Callback callback, Handler handler);
        void setFlags(@SessionFlags int flags);
        void setPlaybackToLocal(int stream);
        void setPlaybackToRemote(VolumeProviderCompat volumeProvider);
        void setActive(boolean active);
        boolean isActive();
        void sendSessionEvent(String event, Bundle extras);
        void release();
        Token getSessionToken();
        void setPlaybackState(PlaybackStateCompat state);
        void setMetadata(MediaMetadataCompat metadata);

        void setSessionActivity(PendingIntent pi);

        void setMediaButtonReceiver(PendingIntent mbr);
        void setQueue(List<QueueItem> queue);
        void setQueueTitle(CharSequence title);

        void setRatingType(@RatingCompat.Style int type);
        void setCaptioningEnabled(boolean enabled);
        void setRepeatMode(@PlaybackStateCompat.RepeatMode int repeatMode);
        void setShuffleModeEnabled(boolean enabled);
        void setExtras(Bundle extras);

        Object getMediaSession();

        Object getRemoteControlClient();

        String getCallingPackage();
    }

    static class MediaSessionImplBase implements MediaSessionImpl {
        /***** RemoteControlClient States, we only need none as the others were public *******/
        static final int RCC_PLAYSTATE_NONE = 0;

        private final Context mContext;
        private final ComponentName mMediaButtonReceiverComponentName;
        private final PendingIntent mMediaButtonReceiverIntent;
        private final MediaSessionStub mStub;
        private final Token mToken;
        final String mPackageName;
        final String mTag;
        final AudioManager mAudioManager;
        final RemoteControlClient mRcc;

        final Object mLock = new Object();
        final RemoteCallbackList<IMediaControllerCallback> mControllerCallbacks
                = new RemoteCallbackList<>();

        private MessageHandler mHandler;
        boolean mDestroyed = false;
        boolean mIsActive = false;
        private boolean mIsMbrRegistered = false;
        private boolean mIsRccRegistered = false;
        volatile Callback mCallback;

        @SessionFlags int mFlags;

        MediaMetadataCompat mMetadata;
        PlaybackStateCompat mState;
        PendingIntent mSessionActivity;
        List<QueueItem> mQueue;
        CharSequence mQueueTitle;
        @RatingCompat.Style int mRatingType;
        boolean mCaptioningEnabled;
        @PlaybackStateCompat.RepeatMode int mRepeatMode;
        boolean mShuffleModeEnabled;
        Bundle mExtras;

        int mVolumeType;
        int mLocalStream;
        VolumeProviderCompat mVolumeProvider;

        private VolumeProviderCompat.Callback mVolumeCallback
                = new VolumeProviderCompat.Callback() {
            @Override
            public void onVolumeChanged(VolumeProviderCompat volumeProvider) {
                if (mVolumeProvider != volumeProvider) {
                    return;
                }
                ParcelableVolumeInfo info = new ParcelableVolumeInfo(mVolumeType, mLocalStream,
                        volumeProvider.getVolumeControl(), volumeProvider.getMaxVolume(),
                        volumeProvider.getCurrentVolume());
                sendVolumeInfoChanged(info);
            }
        };

        public MediaSessionImplBase(Context context, String tag, ComponentName mbrComponent,
                PendingIntent mbrIntent) {
            if (mbrComponent == null) {
                throw new IllegalArgumentException(
                        "MediaButtonReceiver component may not be null.");
            }
            mContext = context;
            mPackageName = context.getPackageName();
            mAudioManager = (AudioManager) context.getSystemService(Context.AUDIO_SERVICE);
            mTag = tag;
            mMediaButtonReceiverComponentName = mbrComponent;
            mMediaButtonReceiverIntent = mbrIntent;
            mStub = new MediaSessionStub();
            mToken = new Token(mStub);

            mRatingType = RatingCompat.RATING_NONE;
            mVolumeType = MediaControllerCompat.PlaybackInfo.PLAYBACK_TYPE_LOCAL;
            mLocalStream = AudioManager.STREAM_MUSIC;
            mRcc = new RemoteControlClient(mbrIntent);
        }

        @Override
        public void setCallback(Callback callback, Handler handler) {
            mCallback = callback;
            if (callback != null) {
                if (handler == null) {
                    handler = new Handler();
                }
                synchronized (mLock) {
                    mHandler = new MessageHandler(handler.getLooper());
                }
            }
        }

        void postToHandler(int what) {
            postToHandler(what, null);
        }

        void postToHandler(int what, int arg1) {
            postToHandler(what, null, arg1);
        }

        void postToHandler(int what, Object obj) {
            postToHandler(what, obj, null);
        }

        void postToHandler(int what, Object obj, int arg1) {
            synchronized (mLock) {
                if (mHandler != null) {
                    mHandler.post(what, obj, arg1);
                }
            }
        }

        void postToHandler(int what, Object obj, Bundle extras) {
            synchronized (mLock) {
                if (mHandler != null) {
                    mHandler.post(what, obj, extras);
                }
            }
        }

        @Override
        public void setFlags(@SessionFlags int flags) {
            synchronized (mLock) {
                mFlags = flags;
            }
            update();
        }

        @Override
        public void setPlaybackToLocal(int stream) {
            if (mVolumeProvider != null) {
                mVolumeProvider.setCallback(null);
            }
            mVolumeType = MediaControllerCompat.PlaybackInfo.PLAYBACK_TYPE_LOCAL;
            ParcelableVolumeInfo info = new ParcelableVolumeInfo(mVolumeType, mLocalStream,
                    VolumeProviderCompat.VOLUME_CONTROL_ABSOLUTE,
                    mAudioManager.getStreamMaxVolume(mLocalStream),
                    mAudioManager.getStreamVolume(mLocalStream));
            sendVolumeInfoChanged(info);
        }

        @Override
        public void setPlaybackToRemote(VolumeProviderCompat volumeProvider) {
            if (volumeProvider == null) {
                throw new IllegalArgumentException("volumeProvider may not be null");
            }
            if (mVolumeProvider != null) {
                mVolumeProvider.setCallback(null);
            }
            mVolumeType = MediaControllerCompat.PlaybackInfo.PLAYBACK_TYPE_REMOTE;
            mVolumeProvider = volumeProvider;
            ParcelableVolumeInfo info = new ParcelableVolumeInfo(mVolumeType, mLocalStream,
                    mVolumeProvider.getVolumeControl(), mVolumeProvider.getMaxVolume(),
                    mVolumeProvider.getCurrentVolume());
            sendVolumeInfoChanged(info);

            volumeProvider.setCallback(mVolumeCallback);
        }

        @Override
        public void setActive(boolean active) {
            if (active == mIsActive) {
                return;
            }
            mIsActive = active;
            if (update()) {
                setMetadata(mMetadata);
                setPlaybackState(mState);
            }
        }

        @Override
        public boolean isActive() {
            return mIsActive;
        }

        @Override
        public void sendSessionEvent(String event, Bundle extras) {
            sendEvent(event, extras);
        }

        @Override
        public void release() {
            mIsActive = false;
            mDestroyed = true;
            update();
            sendSessionDestroyed();
        }

        @Override
        public Token getSessionToken() {
            return mToken;
        }

        @Override
        public void setPlaybackState(PlaybackStateCompat state) {
            synchronized (mLock) {
                mState = state;
            }
            sendState(state);
            if (!mIsActive) {
                // Don't set the state until after the RCC is registered
                return;
            }
            if (state == null) {
                mRcc.setPlaybackState(0);
                mRcc.setTransportControlFlags(0);
            } else {
                // Set state
                setRccState(state);

                // Set transport control flags
                mRcc.setTransportControlFlags(
                        getRccTransportControlFlagsFromActions(state.getActions()));
            }
        }

        void setRccState(PlaybackStateCompat state) {
            mRcc.setPlaybackState(getRccStateFromState(state.getState()));
        }

        int getRccStateFromState(int state) {
            switch (state) {
                case PlaybackStateCompat.STATE_CONNECTING:
                case PlaybackStateCompat.STATE_BUFFERING:
                    return RemoteControlClient.PLAYSTATE_BUFFERING;
                case PlaybackStateCompat.STATE_ERROR:
                    return RemoteControlClient.PLAYSTATE_ERROR;
                case PlaybackStateCompat.STATE_FAST_FORWARDING:
                    return RemoteControlClient.PLAYSTATE_FAST_FORWARDING;
                case PlaybackStateCompat.STATE_NONE:
                    return RCC_PLAYSTATE_NONE;
                case PlaybackStateCompat.STATE_PAUSED:
                    return RemoteControlClient.PLAYSTATE_PAUSED;
                case PlaybackStateCompat.STATE_PLAYING:
                    return RemoteControlClient.PLAYSTATE_PLAYING;
                case PlaybackStateCompat.STATE_REWINDING:
                    return RemoteControlClient.PLAYSTATE_REWINDING;
                case PlaybackStateCompat.STATE_SKIPPING_TO_PREVIOUS:
                    return RemoteControlClient.PLAYSTATE_SKIPPING_BACKWARDS;
                case PlaybackStateCompat.STATE_SKIPPING_TO_NEXT:
                case PlaybackStateCompat.STATE_SKIPPING_TO_QUEUE_ITEM:
                    return RemoteControlClient.PLAYSTATE_SKIPPING_FORWARDS;
                case PlaybackStateCompat.STATE_STOPPED:
                    return RemoteControlClient.PLAYSTATE_STOPPED;
                default:
                    return -1;
            }
        }

        int getRccTransportControlFlagsFromActions(long actions) {
            int transportControlFlags = 0;
            if ((actions & PlaybackStateCompat.ACTION_STOP) != 0) {
                transportControlFlags |= RemoteControlClient.FLAG_KEY_MEDIA_STOP;
            }
            if ((actions & PlaybackStateCompat.ACTION_PAUSE) != 0) {
                transportControlFlags |= RemoteControlClient.FLAG_KEY_MEDIA_PAUSE;
            }
            if ((actions & PlaybackStateCompat.ACTION_PLAY) != 0) {
                transportControlFlags |= RemoteControlClient.FLAG_KEY_MEDIA_PLAY;
            }
            if ((actions & PlaybackStateCompat.ACTION_REWIND) != 0) {
                transportControlFlags |= RemoteControlClient.FLAG_KEY_MEDIA_REWIND;
            }
            if ((actions & PlaybackStateCompat.ACTION_SKIP_TO_PREVIOUS) != 0) {
                transportControlFlags |= RemoteControlClient.FLAG_KEY_MEDIA_PREVIOUS;
            }
            if ((actions & PlaybackStateCompat.ACTION_SKIP_TO_NEXT) != 0) {
                transportControlFlags |= RemoteControlClient.FLAG_KEY_MEDIA_NEXT;
            }
            if ((actions & PlaybackStateCompat.ACTION_FAST_FORWARD) != 0) {
                transportControlFlags |= RemoteControlClient.FLAG_KEY_MEDIA_FAST_FORWARD;
            }
            if ((actions & PlaybackStateCompat.ACTION_PLAY_PAUSE) != 0) {
                transportControlFlags |= RemoteControlClient.FLAG_KEY_MEDIA_PLAY_PAUSE;
            }
            return transportControlFlags;
        }

        @Override
        public void setMetadata(MediaMetadataCompat metadata) {
            if (metadata != null) {
                // Clones the given {@link MediaMetadataCompat}, deep-copying bitmaps in the
                // metadata if necessary. Bitmaps can be scaled down if they are large.
                metadata = new MediaMetadataCompat.Builder(metadata, sMaxBitmapSize).build();
            }

            synchronized (mLock) {
                mMetadata = metadata;
            }
            sendMetadata(metadata);
            if (!mIsActive) {
                // Don't set metadata until after the rcc has been registered
                return;
            }
            RemoteControlClient.MetadataEditor editor = buildRccMetadata(
                    metadata == null ? null : metadata.getBundle());
            editor.apply();
        }

        RemoteControlClient.MetadataEditor buildRccMetadata(Bundle metadata) {
            RemoteControlClient.MetadataEditor editor = mRcc.editMetadata(true);
            if (metadata == null) {
                return editor;
            }
            if (metadata.containsKey(MediaMetadataCompat.METADATA_KEY_ART)) {
                Bitmap art = metadata.getParcelable(MediaMetadataCompat.METADATA_KEY_ART);
                editor.putBitmap(RemoteControlClient.MetadataEditor.BITMAP_KEY_ARTWORK, art);
            } else if (metadata.containsKey(MediaMetadataCompat.METADATA_KEY_ALBUM_ART)) {
                // Fall back to album art if the track art wasn't available
                Bitmap art = metadata.getParcelable(MediaMetadataCompat.METADATA_KEY_ALBUM_ART);
                editor.putBitmap(RemoteControlClient.MetadataEditor.BITMAP_KEY_ARTWORK, art);
            }
            if (metadata.containsKey(MediaMetadataCompat.METADATA_KEY_ALBUM)) {
                editor.putString(MediaMetadataRetriever.METADATA_KEY_ALBUM,
                        metadata.getString(MediaMetadataCompat.METADATA_KEY_ALBUM));
            }
            if (metadata.containsKey(MediaMetadataCompat.METADATA_KEY_ALBUM_ARTIST)) {
                editor.putString(MediaMetadataRetriever.METADATA_KEY_ALBUMARTIST,
                        metadata.getString(MediaMetadataCompat.METADATA_KEY_ALBUM_ARTIST));
            }
            if (metadata.containsKey(MediaMetadataCompat.METADATA_KEY_ARTIST)) {
                editor.putString(MediaMetadataRetriever.METADATA_KEY_ARTIST,
                        metadata.getString(MediaMetadataCompat.METADATA_KEY_ARTIST));
            }
            if (metadata.containsKey(MediaMetadataCompat.METADATA_KEY_AUTHOR)) {
                editor.putString(MediaMetadataRetriever.METADATA_KEY_AUTHOR,
                        metadata.getString(MediaMetadataCompat.METADATA_KEY_AUTHOR));
            }
            if (metadata.containsKey(MediaMetadataCompat.METADATA_KEY_COMPILATION)) {
                editor.putString(MediaMetadataRetriever.METADATA_KEY_COMPILATION,
                        metadata.getString(MediaMetadataCompat.METADATA_KEY_COMPILATION));
            }
            if (metadata.containsKey(MediaMetadataCompat.METADATA_KEY_COMPOSER)) {
                editor.putString(MediaMetadataRetriever.METADATA_KEY_COMPOSER,
                        metadata.getString(MediaMetadataCompat.METADATA_KEY_COMPOSER));
            }
            if (metadata.containsKey(MediaMetadataCompat.METADATA_KEY_DATE)) {
                editor.putString(MediaMetadataRetriever.METADATA_KEY_DATE,
                        metadata.getString(MediaMetadataCompat.METADATA_KEY_DATE));
            }
            if (metadata.containsKey(MediaMetadataCompat.METADATA_KEY_DISC_NUMBER)) {
                editor.putLong(MediaMetadataRetriever.METADATA_KEY_DISC_NUMBER,
                        metadata.getLong(MediaMetadataCompat.METADATA_KEY_DISC_NUMBER));
            }
            if (metadata.containsKey(MediaMetadataCompat.METADATA_KEY_DURATION)) {
                editor.putLong(MediaMetadataRetriever.METADATA_KEY_DURATION,
                        metadata.getLong(MediaMetadataCompat.METADATA_KEY_DURATION));
            }
            if (metadata.containsKey(MediaMetadataCompat.METADATA_KEY_GENRE)) {
                editor.putString(MediaMetadataRetriever.METADATA_KEY_GENRE,
                        metadata.getString(MediaMetadataCompat.METADATA_KEY_GENRE));
            }
            if (metadata.containsKey(MediaMetadataCompat.METADATA_KEY_TITLE)) {
                editor.putString(MediaMetadataRetriever.METADATA_KEY_TITLE,
                        metadata.getString(MediaMetadataCompat.METADATA_KEY_TITLE));
            }
            if (metadata.containsKey(MediaMetadataCompat.METADATA_KEY_TRACK_NUMBER)) {
                editor.putLong(MediaMetadataRetriever.METADATA_KEY_CD_TRACK_NUMBER,
                        metadata.getLong(MediaMetadataCompat.METADATA_KEY_TRACK_NUMBER));
            }
            if (metadata.containsKey(MediaMetadataCompat.METADATA_KEY_WRITER)) {
                editor.putString(MediaMetadataRetriever.METADATA_KEY_WRITER,
                        metadata.getString(MediaMetadataCompat.METADATA_KEY_WRITER));
            }
            return editor;
        }

        @Override
        public void setSessionActivity(PendingIntent pi) {
            synchronized (mLock) {
                mSessionActivity = pi;
            }
        }

        @Override
        public void setMediaButtonReceiver(PendingIntent mbr) {
            // Do nothing, changing this is not supported before API 21.
        }

        @Override
        public void setQueue(List<QueueItem> queue) {
            mQueue = queue;
            sendQueue(queue);
        }

        @Override
        public void setQueueTitle(CharSequence title) {
            mQueueTitle = title;
            sendQueueTitle(title);
        }

        @Override
        public Object getMediaSession() {
            return null;
        }

        @Override
        public Object getRemoteControlClient() {
            return null;
        }

        @Override
        public String getCallingPackage() {
            return null;
        }

        @Override
        public void setRatingType(@RatingCompat.Style int type) {
            mRatingType = type;
        }

        @Override
        public void setCaptioningEnabled(boolean enabled) {
            if (mCaptioningEnabled != enabled) {
                mCaptioningEnabled = enabled;
                sendCaptioningEnabled(enabled);
            }
        }

        @Override
        public void setRepeatMode(@PlaybackStateCompat.RepeatMode int repeatMode) {
            if (mRepeatMode != repeatMode) {
                mRepeatMode = repeatMode;
                sendRepeatMode(repeatMode);
            }
        }

        @Override
        public void setShuffleModeEnabled(boolean enabled) {
            if (mShuffleModeEnabled != enabled) {
                mShuffleModeEnabled = enabled;
                sendShuffleModeEnabled(enabled);
            }
        }

        @Override
        public void setExtras(Bundle extras) {
            mExtras = extras;
            sendExtras(extras);
        }

        // Registers/unregisters components as needed.
        boolean update() {
            boolean registeredRcc = false;
            if (mIsActive) {
                // Register a MBR if it's supported, unregister it if support was removed.
                if (!mIsMbrRegistered && (mFlags & FLAG_HANDLES_MEDIA_BUTTONS) != 0) {
                    registerMediaButtonEventReceiver(mMediaButtonReceiverIntent,
                            mMediaButtonReceiverComponentName);
                    mIsMbrRegistered = true;
                } else if (mIsMbrRegistered && (mFlags & FLAG_HANDLES_MEDIA_BUTTONS) == 0) {
                    unregisterMediaButtonEventReceiver(mMediaButtonReceiverIntent,
                            mMediaButtonReceiverComponentName);
                    mIsMbrRegistered = false;
                }
                // Register a RCC if it's supported, unregister it if support was removed.
                if (!mIsRccRegistered && (mFlags & FLAG_HANDLES_TRANSPORT_CONTROLS) != 0) {
                    mAudioManager.registerRemoteControlClient(mRcc);
                    mIsRccRegistered = true;
                    registeredRcc = true;
                } else if (mIsRccRegistered
                        && (mFlags & FLAG_HANDLES_TRANSPORT_CONTROLS) == 0) {
                    // RCC keeps the state while the system resets its state internally when
                    // we register RCC. Reset the state so that the states in RCC and the system
                    // are in sync when we re-register the RCC.
                    mRcc.setPlaybackState(0);
                    mAudioManager.unregisterRemoteControlClient(mRcc);
                    mIsRccRegistered = false;
                }
            } else {
                // When inactive remove any registered components.
                if (mIsMbrRegistered) {
                    unregisterMediaButtonEventReceiver(mMediaButtonReceiverIntent,
                            mMediaButtonReceiverComponentName);
                    mIsMbrRegistered = false;
                }
                if (mIsRccRegistered) {
                    // RCC keeps the state while the system resets its state internally when
                    // we register RCC. Reset the state so that the states in RCC and the system
                    // are in sync when we re-register the RCC.
                    mRcc.setPlaybackState(0);
                    mAudioManager.unregisterRemoteControlClient(mRcc);
                    mIsRccRegistered = false;
                }
            }
            return registeredRcc;
        }

        void registerMediaButtonEventReceiver(PendingIntent mbrIntent, ComponentName mbrComponent) {
            mAudioManager.registerMediaButtonEventReceiver(mbrComponent);
        }

        void unregisterMediaButtonEventReceiver(PendingIntent mbrIntent,
                ComponentName mbrComponent) {
            mAudioManager.unregisterMediaButtonEventReceiver(mbrComponent);
        }

        void adjustVolume(int direction, int flags) {
            if (mVolumeType == MediaControllerCompat.PlaybackInfo.PLAYBACK_TYPE_REMOTE) {
                if (mVolumeProvider != null) {
                    mVolumeProvider.onAdjustVolume(direction);
                }
            } else {
                mAudioManager.adjustStreamVolume(mLocalStream, direction, flags);
            }
        }

        void setVolumeTo(int value, int flags) {
            if (mVolumeType == MediaControllerCompat.PlaybackInfo.PLAYBACK_TYPE_REMOTE) {
                if (mVolumeProvider != null) {
                    mVolumeProvider.onSetVolumeTo(value);
                }
            } else {
                mAudioManager.setStreamVolume(mLocalStream, value, flags);
            }
        }

        PlaybackStateCompat getStateWithUpdatedPosition() {
            PlaybackStateCompat state;
            long duration = -1;
            synchronized (mLock) {
                state = mState;
                if (mMetadata != null
                        && mMetadata.containsKey(MediaMetadataCompat.METADATA_KEY_DURATION)) {
                    duration = mMetadata.getLong(MediaMetadataCompat.METADATA_KEY_DURATION);
                }
            }

            PlaybackStateCompat result = null;
            if (state != null) {
                if (state.getState() == PlaybackStateCompat.STATE_PLAYING
                        || state.getState() == PlaybackStateCompat.STATE_FAST_FORWARDING
                        || state.getState() == PlaybackStateCompat.STATE_REWINDING) {
                    long updateTime = state.getLastPositionUpdateTime();
                    long currentTime = SystemClock.elapsedRealtime();
                    if (updateTime > 0) {
                        long position = (long) (state.getPlaybackSpeed()
                                * (currentTime - updateTime)) + state.getPosition();
                        if (duration >= 0 && position > duration) {
                            position = duration;
                        } else if (position < 0) {
                            position = 0;
                        }
                        PlaybackStateCompat.Builder builder = new PlaybackStateCompat.Builder(
                                state);
                        builder.setState(state.getState(), position, state.getPlaybackSpeed(),
                                currentTime);
                        result = builder.build();
                    }
                }
            }
            return result == null ? state : result;
        }

        void sendVolumeInfoChanged(ParcelableVolumeInfo info) {
            int size = mControllerCallbacks.beginBroadcast();
            for (int i = size - 1; i >= 0; i--) {
                IMediaControllerCallback cb = mControllerCallbacks.getBroadcastItem(i);
                try {
                    cb.onVolumeInfoChanged(info);
                } catch (RemoteException e) {
                }
            }
            mControllerCallbacks.finishBroadcast();
        }

        private void sendSessionDestroyed() {
            int size = mControllerCallbacks.beginBroadcast();
            for (int i = size - 1; i >= 0; i--) {
                IMediaControllerCallback cb = mControllerCallbacks.getBroadcastItem(i);
                try {
                    cb.onSessionDestroyed();
                } catch (RemoteException e) {
                }
            }
            mControllerCallbacks.finishBroadcast();
            mControllerCallbacks.kill();
        }

        private void sendEvent(String event, Bundle extras) {
            int size = mControllerCallbacks.beginBroadcast();
            for (int i = size - 1; i >= 0; i--) {
                IMediaControllerCallback cb = mControllerCallbacks.getBroadcastItem(i);
                try {
                    cb.onEvent(event, extras);
                } catch (RemoteException e) {
                }
            }
            mControllerCallbacks.finishBroadcast();
        }

        private void sendState(PlaybackStateCompat state) {
            int size = mControllerCallbacks.beginBroadcast();
            for (int i = size - 1; i >= 0; i--) {
                IMediaControllerCallback cb = mControllerCallbacks.getBroadcastItem(i);
                try {
                    cb.onPlaybackStateChanged(state);
                } catch (RemoteException e) {
                }
            }
            mControllerCallbacks.finishBroadcast();
        }

        private void sendMetadata(MediaMetadataCompat metadata) {
            int size = mControllerCallbacks.beginBroadcast();
            for (int i = size - 1; i >= 0; i--) {
                IMediaControllerCallback cb = mControllerCallbacks.getBroadcastItem(i);
                try {
                    cb.onMetadataChanged(metadata);
                } catch (RemoteException e) {
                }
            }
            mControllerCallbacks.finishBroadcast();
        }

        private void sendQueue(List<QueueItem> queue) {
            int size = mControllerCallbacks.beginBroadcast();
            for (int i = size - 1; i >= 0; i--) {
                IMediaControllerCallback cb = mControllerCallbacks.getBroadcastItem(i);
                try {
                    cb.onQueueChanged(queue);
                } catch (RemoteException e) {
                }
            }
            mControllerCallbacks.finishBroadcast();
        }

        private void sendQueueTitle(CharSequence queueTitle) {
            int size = mControllerCallbacks.beginBroadcast();
            for (int i = size - 1; i >= 0; i--) {
                IMediaControllerCallback cb = mControllerCallbacks.getBroadcastItem(i);
                try {
                    cb.onQueueTitleChanged(queueTitle);
                } catch (RemoteException e) {
                }
            }
            mControllerCallbacks.finishBroadcast();
        }

        private void sendCaptioningEnabled(boolean enabled) {
            int size = mControllerCallbacks.beginBroadcast();
            for (int i = size - 1; i >= 0; i--) {
                IMediaControllerCallback cb = mControllerCallbacks.getBroadcastItem(i);
                try {
                    cb.onCaptioningEnabledChanged(enabled);
                } catch (RemoteException e) {
                }
            }
            mControllerCallbacks.finishBroadcast();
        }

        private void sendRepeatMode(int repeatMode) {
            int size = mControllerCallbacks.beginBroadcast();
            for (int i = size - 1; i >= 0; i--) {
                IMediaControllerCallback cb = mControllerCallbacks.getBroadcastItem(i);
                try {
                    cb.onRepeatModeChanged(repeatMode);
                } catch (RemoteException e) {
                }
            }
            mControllerCallbacks.finishBroadcast();
        }

        private void sendShuffleModeEnabled(boolean enabled) {
            int size = mControllerCallbacks.beginBroadcast();
            for (int i = size - 1; i >= 0; i--) {
                IMediaControllerCallback cb = mControllerCallbacks.getBroadcastItem(i);
                try {
                    cb.onShuffleModeChanged(enabled);
                } catch (RemoteException e) {
                }
            }
            mControllerCallbacks.finishBroadcast();
        }

        private void sendExtras(Bundle extras) {
            int size = mControllerCallbacks.beginBroadcast();
            for (int i = size - 1; i >= 0; i--) {
                IMediaControllerCallback cb = mControllerCallbacks.getBroadcastItem(i);
                try {
                    cb.onExtrasChanged(extras);
                } catch (RemoteException e) {
                }
            }
            mControllerCallbacks.finishBroadcast();
        }

        class MediaSessionStub extends IMediaSession.Stub {
            @Override
            public void sendCommand(String command, Bundle args, ResultReceiverWrapper cb) {
                postToHandler(MessageHandler.MSG_COMMAND,
                        new Command(command, args, cb.mResultReceiver));
            }

            @Override
            public boolean sendMediaButton(KeyEvent mediaButton) {
                boolean handlesMediaButtons =
                        (mFlags & MediaSessionCompat.FLAG_HANDLES_MEDIA_BUTTONS) != 0;
                if (handlesMediaButtons) {
                    postToHandler(MessageHandler.MSG_MEDIA_BUTTON, mediaButton);
                }
                return handlesMediaButtons;
            }

            @Override
            public void registerCallbackListener(IMediaControllerCallback cb) {
                // If this session is already destroyed tell the caller and
                // don't add them.
                if (mDestroyed) {
                    try {
                        cb.onSessionDestroyed();
                    } catch (Exception e) {
                        // ignored
                    }
                    return;
                }
                mControllerCallbacks.register(cb);
            }

            @Override
            public void unregisterCallbackListener(IMediaControllerCallback cb) {
                mControllerCallbacks.unregister(cb);
            }

            @Override
            public String getPackageName() {
                // mPackageName is final so doesn't need synchronize block
                return mPackageName;
            }

            @Override
            public String getTag() {
                // mTag is final so doesn't need synchronize block
                return mTag;
            }

            @Override
            public PendingIntent getLaunchPendingIntent() {
                synchronized (mLock) {
                    return mSessionActivity;
                }
            }

            @Override
            @SessionFlags
            public long getFlags() {
                synchronized (mLock) {
                    return mFlags;
                }
            }

            @Override
            public ParcelableVolumeInfo getVolumeAttributes() {
                int controlType;
                int max;
                int current;
                int stream;
                int volumeType;
                synchronized (mLock) {
                    volumeType = mVolumeType;
                    stream = mLocalStream;
                    VolumeProviderCompat vp = mVolumeProvider;
                    if (volumeType == MediaControllerCompat.PlaybackInfo.PLAYBACK_TYPE_REMOTE) {
                        controlType = vp.getVolumeControl();
                        max = vp.getMaxVolume();
                        current = vp.getCurrentVolume();
                    } else {
                        controlType = VolumeProviderCompat.VOLUME_CONTROL_ABSOLUTE;
                        max = mAudioManager.getStreamMaxVolume(stream);
                        current = mAudioManager.getStreamVolume(stream);
                    }
                }
                return new ParcelableVolumeInfo(volumeType, stream, controlType, max, current);
            }

            @Override
            public void adjustVolume(int direction, int flags, String packageName) {
                MediaSessionImplBase.this.adjustVolume(direction, flags);
            }

            @Override
            public void setVolumeTo(int value, int flags, String packageName) {
                MediaSessionImplBase.this.setVolumeTo(value, flags);
            }

            @Override
            public void prepare() throws RemoteException {
                postToHandler(MessageHandler.MSG_PREPARE);
            }

            @Override
            public void prepareFromMediaId(String mediaId, Bundle extras) throws RemoteException {
                postToHandler(MessageHandler.MSG_PREPARE_MEDIA_ID, mediaId, extras);
            }

            @Override
            public void prepareFromSearch(String query, Bundle extras) throws RemoteException {
                postToHandler(MessageHandler.MSG_PREPARE_SEARCH, query, extras);
            }

            @Override
            public void prepareFromUri(Uri uri, Bundle extras) throws RemoteException {
                postToHandler(MessageHandler.MSG_PREPARE_URI, uri, extras);
            }

            @Override
            public void play() throws RemoteException {
                postToHandler(MessageHandler.MSG_PLAY);
            }

            @Override
            public void playFromMediaId(String mediaId, Bundle extras) throws RemoteException {
                postToHandler(MessageHandler.MSG_PLAY_MEDIA_ID, mediaId, extras);
            }

            @Override
            public void playFromSearch(String query, Bundle extras) throws RemoteException {
                postToHandler(MessageHandler.MSG_PLAY_SEARCH, query, extras);
            }

            @Override
            public void playFromUri(Uri uri, Bundle extras) throws RemoteException {
                postToHandler(MessageHandler.MSG_PLAY_URI, uri, extras);
            }

            @Override
            public void skipToQueueItem(long id) {
                postToHandler(MessageHandler.MSG_SKIP_TO_ITEM, id);
            }

            @Override
            public void pause() throws RemoteException {
                postToHandler(MessageHandler.MSG_PAUSE);
            }

            @Override
            public void stop() throws RemoteException {
                postToHandler(MessageHandler.MSG_STOP);
            }

            @Override
            public void next() throws RemoteException {
                postToHandler(MessageHandler.MSG_NEXT);
            }

            @Override
            public void previous() throws RemoteException {
                postToHandler(MessageHandler.MSG_PREVIOUS);
            }

            @Override
            public void fastForward() throws RemoteException {
                postToHandler(MessageHandler.MSG_FAST_FORWARD);
            }

            @Override
            public void rewind() throws RemoteException {
                postToHandler(MessageHandler.MSG_REWIND);
            }

            @Override
            public void seekTo(long pos) throws RemoteException {
                postToHandler(MessageHandler.MSG_SEEK_TO, pos);
            }

            @Override
            public void rate(RatingCompat rating) throws RemoteException {
                postToHandler(MessageHandler.MSG_RATE, rating);
            }

            @Override
            public void setCaptioningEnabled(boolean enabled) throws RemoteException {
                postToHandler(MessageHandler.MSG_SET_CAPTIONING_ENABLED, enabled);
            }

            @Override
            public void setRepeatMode(int repeatMode) throws RemoteException {
                postToHandler(MessageHandler.MSG_SET_REPEAT_MODE, repeatMode);
            }

            @Override
            public void setShuffleModeEnabled(boolean enabled) throws RemoteException {
                postToHandler(MessageHandler.MSG_SET_SHUFFLE_MODE_ENABLED, enabled);
            }

            @Override
            public void sendCustomAction(String action, Bundle args)
                    throws RemoteException {
                postToHandler(MessageHandler.MSG_CUSTOM_ACTION, action, args);
            }

            @Override
            public MediaMetadataCompat getMetadata() {
                return mMetadata;
            }

            @Override
            public PlaybackStateCompat getPlaybackState() {
                return getStateWithUpdatedPosition();
            }

            @Override
            public List<QueueItem> getQueue() {
                synchronized (mLock) {
                    return mQueue;
                }
            }

            @Override
            public void addQueueItem(MediaDescriptionCompat description) {
                postToHandler(MessageHandler.MSG_ADD_QUEUE_ITEM, description);
            }

            @Override
            public void addQueueItemAt(MediaDescriptionCompat description, int index) {
                postToHandler(MessageHandler.MSG_ADD_QUEUE_ITEM_AT, description, index);
            }

            @Override
            public void removeQueueItem(MediaDescriptionCompat description) {
                postToHandler(MessageHandler.MSG_REMOVE_QUEUE_ITEM, description);
            }

            @Override
            public void removeQueueItemAt(int index) {
                postToHandler(MessageHandler.MSG_REMOVE_QUEUE_ITEM_AT, index);
            }

            @Override
            public CharSequence getQueueTitle() {
                return mQueueTitle;
            }

            @Override
            public Bundle getExtras() {
                synchronized (mLock) {
                    return mExtras;
                }
            }

            @Override
            @RatingCompat.Style
            public int getRatingType() {
                return mRatingType;
            }

            @Override
            public boolean isCaptioningEnabled() {
                return mCaptioningEnabled;
            }

            @Override
            @PlaybackStateCompat.RepeatMode
            public int getRepeatMode() {
                return mRepeatMode;
            }

            @Override
            public boolean isShuffleModeEnabled() {
                return mShuffleModeEnabled;
            }

            @Override
            public boolean isTransportControlEnabled() {
                return (mFlags & FLAG_HANDLES_TRANSPORT_CONTROLS) != 0;
            }
        }

        private static final class Command {
            public final String command;
            public final Bundle extras;
            public final ResultReceiver stub;

            public Command(String command, Bundle extras, ResultReceiver stub) {
                this.command = command;
                this.extras = extras;
                this.stub = stub;
            }
        }

        class MessageHandler extends Handler {

            private static final int MSG_COMMAND = 1;
            private static final int MSG_ADJUST_VOLUME = 2;
            private static final int MSG_PREPARE = 3;
            private static final int MSG_PREPARE_MEDIA_ID = 4;
            private static final int MSG_PREPARE_SEARCH = 5;
            private static final int MSG_PREPARE_URI = 6;
            private static final int MSG_PLAY = 7;
            private static final int MSG_PLAY_MEDIA_ID = 8;
            private static final int MSG_PLAY_SEARCH = 9;
            private static final int MSG_PLAY_URI = 10;
            private static final int MSG_SKIP_TO_ITEM = 11;
            private static final int MSG_PAUSE = 12;
            private static final int MSG_STOP = 13;
            private static final int MSG_NEXT = 14;
            private static final int MSG_PREVIOUS = 15;
            private static final int MSG_FAST_FORWARD = 16;
            private static final int MSG_REWIND = 17;
            private static final int MSG_SEEK_TO = 18;
            private static final int MSG_RATE = 19;
            private static final int MSG_CUSTOM_ACTION = 20;
            private static final int MSG_MEDIA_BUTTON = 21;
            private static final int MSG_SET_VOLUME = 22;
            private static final int MSG_SET_REPEAT_MODE = 23;
            private static final int MSG_SET_SHUFFLE_MODE_ENABLED = 24;
            private static final int MSG_ADD_QUEUE_ITEM = 25;
            private static final int MSG_ADD_QUEUE_ITEM_AT = 26;
            private static final int MSG_REMOVE_QUEUE_ITEM = 27;
            private static final int MSG_REMOVE_QUEUE_ITEM_AT = 28;
            private static final int MSG_SET_CAPTIONING_ENABLED = 29;

            // KeyEvent constants only available on API 11+
            private static final int KEYCODE_MEDIA_PAUSE = 127;
            private static final int KEYCODE_MEDIA_PLAY = 126;

            public MessageHandler(Looper looper) {
                super(looper);
            }

            public void post(int what, Object obj, Bundle bundle) {
                Message msg = obtainMessage(what, obj);
                msg.setData(bundle);
                msg.sendToTarget();
            }

            public void post(int what, Object obj) {
                obtainMessage(what, obj).sendToTarget();
            }

            public void post(int what) {
                post(what, null);
            }

            public void post(int what, Object obj, int arg1) {
                obtainMessage(what, arg1, 0, obj).sendToTarget();
            }

            @Override
            public void handleMessage(Message msg) {
                MediaSessionCompat.Callback cb = mCallback;
                if (cb == null) {
                    return;
                }
                switch (msg.what) {
                    case MSG_COMMAND:
                        Command cmd = (Command) msg.obj;
                        cb.onCommand(cmd.command, cmd.extras, cmd.stub);
                        break;
                    case MSG_MEDIA_BUTTON:
                        KeyEvent keyEvent = (KeyEvent) msg.obj;
                        Intent intent = new Intent(Intent.ACTION_MEDIA_BUTTON);
                        intent.putExtra(Intent.EXTRA_KEY_EVENT, keyEvent);
                        // Let the Callback handle events first before using the default behavior
                        if (!cb.onMediaButtonEvent(intent)) {
                            onMediaButtonEvent(keyEvent, cb);
                        }
                        break;
                    case MSG_PREPARE:
                        cb.onPrepare();
                        break;
                    case MSG_PREPARE_MEDIA_ID:
                        cb.onPrepareFromMediaId((String) msg.obj, msg.getData());
                        break;
                    case MSG_PREPARE_SEARCH:
                        cb.onPrepareFromSearch((String) msg.obj, msg.getData());
                        break;
                    case MSG_PREPARE_URI:
                        cb.onPrepareFromUri((Uri) msg.obj, msg.getData());
                        break;
                    case MSG_PLAY:
                        cb.onPlay();
                        break;
                    case MSG_PLAY_MEDIA_ID:
                        cb.onPlayFromMediaId((String) msg.obj, msg.getData());
                        break;
                    case MSG_PLAY_SEARCH:
                        cb.onPlayFromSearch((String) msg.obj, msg.getData());
                        break;
                    case MSG_PLAY_URI:
                        cb.onPlayFromUri((Uri) msg.obj, msg.getData());
                        break;
                    case MSG_SKIP_TO_ITEM:
                        cb.onSkipToQueueItem((Long) msg.obj);
                        break;
                    case MSG_PAUSE:
                        cb.onPause();
                        break;
                    case MSG_STOP:
                        cb.onStop();
                        break;
                    case MSG_NEXT:
                        cb.onSkipToNext();
                        break;
                    case MSG_PREVIOUS:
                        cb.onSkipToPrevious();
                        break;
                    case MSG_FAST_FORWARD:
                        cb.onFastForward();
                        break;
                    case MSG_REWIND:
                        cb.onRewind();
                        break;
                    case MSG_SEEK_TO:
                        cb.onSeekTo((Long) msg.obj);
                        break;
                    case MSG_RATE:
                        cb.onSetRating((RatingCompat) msg.obj);
                        break;
                    case MSG_CUSTOM_ACTION:
                        cb.onCustomAction((String) msg.obj, msg.getData());
                        break;
                    case MSG_ADD_QUEUE_ITEM:
                        cb.onAddQueueItem((MediaDescriptionCompat) msg.obj);
                        break;
                    case MSG_ADD_QUEUE_ITEM_AT:
                        cb.onAddQueueItem((MediaDescriptionCompat) msg.obj, msg.arg1);
                        break;
                    case MSG_REMOVE_QUEUE_ITEM:
                        cb.onRemoveQueueItem((MediaDescriptionCompat) msg.obj);
                        break;
                    case MSG_REMOVE_QUEUE_ITEM_AT:
                        cb.onRemoveQueueItemAt(msg.arg1);
                        break;
                    case MSG_ADJUST_VOLUME:
                        adjustVolume(msg.arg1, 0);
                        break;
                    case MSG_SET_VOLUME:
                        setVolumeTo(msg.arg1, 0);
                        break;
                    case MSG_SET_CAPTIONING_ENABLED:
                        cb.onSetCaptioningEnabled((boolean) msg.obj);
                        break;
                    case MSG_SET_REPEAT_MODE:
                        cb.onSetRepeatMode(msg.arg1);
                        break;
                    case MSG_SET_SHUFFLE_MODE_ENABLED:
                        cb.onSetShuffleModeEnabled((boolean) msg.obj);
                        break;
                }
            }

            private void onMediaButtonEvent(KeyEvent ke, MediaSessionCompat.Callback cb) {
                if (ke == null || ke.getAction() != KeyEvent.ACTION_DOWN) {
                    return;
                }
                long validActions = mState == null ? 0 : mState.getActions();
                switch (ke.getKeyCode()) {
                    // Note KeyEvent.KEYCODE_MEDIA_PLAY is API 11+
                    case KEYCODE_MEDIA_PLAY:
                        if ((validActions & PlaybackStateCompat.ACTION_PLAY) != 0) {
                            cb.onPlay();
                        }
                        break;
                    // Note KeyEvent.KEYCODE_MEDIA_PAUSE is API 11+
                    case KEYCODE_MEDIA_PAUSE:
                        if ((validActions & PlaybackStateCompat.ACTION_PAUSE) != 0) {
                            cb.onPause();
                        }
                        break;
                    case KeyEvent.KEYCODE_MEDIA_NEXT:
                        if ((validActions & PlaybackStateCompat.ACTION_SKIP_TO_NEXT) != 0) {
                            cb.onSkipToNext();
                        }
                        break;
                    case KeyEvent.KEYCODE_MEDIA_PREVIOUS:
                        if ((validActions & PlaybackStateCompat.ACTION_SKIP_TO_PREVIOUS) != 0) {
                            cb.onSkipToPrevious();
                        }
                        break;
                    case KeyEvent.KEYCODE_MEDIA_STOP:
                        if ((validActions & PlaybackStateCompat.ACTION_STOP) != 0) {
                            cb.onStop();
                        }
                        break;
                    case KeyEvent.KEYCODE_MEDIA_FAST_FORWARD:
                        if ((validActions & PlaybackStateCompat.ACTION_FAST_FORWARD) != 0) {
                            cb.onFastForward();
                        }
                        break;
                    case KeyEvent.KEYCODE_MEDIA_REWIND:
                        if ((validActions & PlaybackStateCompat.ACTION_REWIND) != 0) {
                            cb.onRewind();
                        }
                        break;
                    case KeyEvent.KEYCODE_MEDIA_PLAY_PAUSE:
                    case KeyEvent.KEYCODE_HEADSETHOOK:
                        boolean isPlaying = mState != null
                                && mState.getState() == PlaybackStateCompat.STATE_PLAYING;
                        boolean canPlay = (validActions & (PlaybackStateCompat.ACTION_PLAY_PAUSE
                                | PlaybackStateCompat.ACTION_PLAY)) != 0;
                        boolean canPause = (validActions & (PlaybackStateCompat.ACTION_PLAY_PAUSE
                                | PlaybackStateCompat.ACTION_PAUSE)) != 0;
                        if (isPlaying && canPause) {
                            cb.onPause();
                        } else if (!isPlaying && canPlay) {
                            cb.onPlay();
                        }
                        break;
                }
            }
        }
    }

    @RequiresApi(18)
    static class MediaSessionImplApi18 extends MediaSessionImplBase {
        private static boolean sIsMbrPendingIntentSupported = true;

        MediaSessionImplApi18(Context context, String tag, ComponentName mbrComponent,
                PendingIntent mbrIntent) {
            super(context, tag, mbrComponent, mbrIntent);
        }

        @Override
        public void setCallback(Callback callback, Handler handler) {
            super.setCallback(callback, handler);
            if (callback == null) {
                mRcc.setPlaybackPositionUpdateListener(null);
            } else {
                RemoteControlClient.OnPlaybackPositionUpdateListener listener =
                        new RemoteControlClient.OnPlaybackPositionUpdateListener() {
                            @Override
                            public void onPlaybackPositionUpdate(long newPositionMs) {
                                postToHandler(MessageHandler.MSG_SEEK_TO, newPositionMs);
                            }
                        };
                mRcc.setPlaybackPositionUpdateListener(listener);
            }
        }

        @Override
        void setRccState(PlaybackStateCompat state) {
            long position = state.getPosition();
            float speed = state.getPlaybackSpeed();
            long updateTime = state.getLastPositionUpdateTime();
            long currTime = SystemClock.elapsedRealtime();
            if (state.getState() == PlaybackStateCompat.STATE_PLAYING && position > 0) {
                long diff = 0;
                if (updateTime > 0) {
                    diff = currTime - updateTime;
                    if (speed > 0 && speed != 1f) {
                        diff *= speed;
                    }
                }
                position += diff;
            }
            mRcc.setPlaybackState(getRccStateFromState(state.getState()), position, speed);
        }

        @Override
        int getRccTransportControlFlagsFromActions(long actions) {
            int transportControlFlags = super.getRccTransportControlFlagsFromActions(actions);
            if ((actions & PlaybackStateCompat.ACTION_SEEK_TO) != 0) {
                transportControlFlags |= RemoteControlClient.FLAG_KEY_MEDIA_POSITION_UPDATE;
            }
            return transportControlFlags;
        }

        @Override
        void registerMediaButtonEventReceiver(PendingIntent mbrIntent, ComponentName mbrComponent) {
            // Some Android implementations are not able to register a media button event receiver
            // using a PendingIntent but need a ComponentName instead. These will raise a
            // NullPointerException.
            if (sIsMbrPendingIntentSupported) {
                try {
                    mAudioManager.registerMediaButtonEventReceiver(mbrIntent);
                } catch (NullPointerException e) {
                    Log.w(TAG, "Unable to register media button event receiver with "
                            + "PendingIntent, falling back to ComponentName.");
                    sIsMbrPendingIntentSupported = false;
                }
            }

            if (!sIsMbrPendingIntentSupported) {
                super.registerMediaButtonEventReceiver(mbrIntent, mbrComponent);
            }
        }

        @Override
        void unregisterMediaButtonEventReceiver(PendingIntent mbrIntent,
                ComponentName mbrComponent) {
            if (sIsMbrPendingIntentSupported) {
                mAudioManager.unregisterMediaButtonEventReceiver(mbrIntent);
            } else {
                super.unregisterMediaButtonEventReceiver(mbrIntent, mbrComponent);
            }
        }
    }

    @RequiresApi(19)
    static class MediaSessionImplApi19 extends MediaSessionImplApi18 {
        MediaSessionImplApi19(Context context, String tag, ComponentName mbrComponent,
                PendingIntent mbrIntent) {
            super(context, tag, mbrComponent, mbrIntent);
        }

        @Override
        public void setCallback(Callback callback, Handler handler) {
            super.setCallback(callback, handler);
            if (callback == null) {
                mRcc.setMetadataUpdateListener(null);
            } else {
                RemoteControlClient.OnMetadataUpdateListener listener =
                        new RemoteControlClient.OnMetadataUpdateListener() {
                            @Override
                            public void onMetadataUpdate(int key, Object newValue) {
                                if (key == MediaMetadataEditor.RATING_KEY_BY_USER
                                        && newValue instanceof Rating) {
                                    postToHandler(MessageHandler.MSG_RATE,
                                            RatingCompat.fromRating(newValue));
                                }
                            }
                        };
                mRcc.setMetadataUpdateListener(listener);
            }
        }

        @Override
        int getRccTransportControlFlagsFromActions(long actions) {
            int transportControlFlags = super.getRccTransportControlFlagsFromActions(actions);
            if ((actions & PlaybackStateCompat.ACTION_SET_RATING) != 0) {
                transportControlFlags |= RemoteControlClient.FLAG_KEY_MEDIA_RATING;
            }
            return transportControlFlags;
        }

        @Override
        RemoteControlClient.MetadataEditor buildRccMetadata(Bundle metadata) {
            RemoteControlClient.MetadataEditor editor = super.buildRccMetadata(metadata);
            long actions = mState == null ? 0 : mState.getActions();
            if ((actions & PlaybackStateCompat.ACTION_SET_RATING) != 0) {
                editor.addEditableKey(RemoteControlClient.MetadataEditor.RATING_KEY_BY_USER);
            }

            if (metadata == null) {
                return editor;
            }
            if (metadata.containsKey(MediaMetadataCompat.METADATA_KEY_YEAR)) {
                editor.putLong(MediaMetadataRetriever.METADATA_KEY_YEAR,
                        metadata.getLong(MediaMetadataCompat.METADATA_KEY_YEAR));
            }
            if (metadata.containsKey(MediaMetadataCompat.METADATA_KEY_RATING)) {
                editor.putObject(MediaMetadataEditor.RATING_KEY_BY_OTHERS,
                        metadata.getParcelable(MediaMetadataCompat.METADATA_KEY_RATING));
            }
            if (metadata.containsKey(MediaMetadataCompat.METADATA_KEY_USER_RATING)) {
                editor.putObject(MediaMetadataEditor.RATING_KEY_BY_USER,
                        metadata.getParcelable(MediaMetadataCompat.METADATA_KEY_USER_RATING));
            }
            return editor;
        }
    }

    @RequiresApi(21)
    static class MediaSessionImplApi21 implements MediaSessionImpl {
        private final Object mSessionObj;
        private final Token mToken;

        private boolean mDestroyed = false;
        private final RemoteCallbackList<IMediaControllerCallback> mExtraControllerCallbacks =
                new RemoteCallbackList<>();

        private PlaybackStateCompat mPlaybackState;
        @RatingCompat.Style int mRatingType;
        boolean mCaptioningEnabled;
        @PlaybackStateCompat.RepeatMode int mRepeatMode;
        boolean mShuffleModeEnabled;

        public MediaSessionImplApi21(Context context, String tag) {
            mSessionObj = MediaSessionCompatApi21.createSession(context, tag);
            mToken = new Token(MediaSessionCompatApi21.getSessionToken(mSessionObj),
                    new ExtraSession());
        }

        public MediaSessionImplApi21(Object mediaSession) {
            mSessionObj = MediaSessionCompatApi21.verifySession(mediaSession);
            mToken = new Token(MediaSessionCompatApi21.getSessionToken(mSessionObj),
                    new ExtraSession());
        }

        @Override
        public void setCallback(Callback callback, Handler handler) {
            MediaSessionCompatApi21.setCallback(mSessionObj,
                    callback == null ? null : callback.mCallbackObj, handler);
            if (android.os.Build.VERSION.SDK_INT < 26 && callback != null) {
                callback.mSessionImpl = new WeakReference<MediaSessionImpl>(this);
            }
        }

        @Override
        public void setFlags(@SessionFlags int flags) {
            MediaSessionCompatApi21.setFlags(mSessionObj, flags);
        }

        @Override
        public void setPlaybackToLocal(int stream) {
            MediaSessionCompatApi21.setPlaybackToLocal(mSessionObj, stream);
        }

        @Override
        public void setPlaybackToRemote(VolumeProviderCompat volumeProvider) {
            MediaSessionCompatApi21.setPlaybackToRemote(mSessionObj,
                    volumeProvider.getVolumeProvider());
        }

        @Override
        public void setActive(boolean active) {
            MediaSessionCompatApi21.setActive(mSessionObj, active);
        }

        @Override
        public boolean isActive() {
            return MediaSessionCompatApi21.isActive(mSessionObj);
        }

        @Override
        public void sendSessionEvent(String event, Bundle extras) {
            if (android.os.Build.VERSION.SDK_INT < 23) {
                int size = mExtraControllerCallbacks.beginBroadcast();
                for (int i = size - 1; i >= 0; i--) {
                    IMediaControllerCallback cb = mExtraControllerCallbacks.getBroadcastItem(i);
                    try {
                        cb.onEvent(event, extras);
                    } catch (RemoteException e) {
                    }
                }
                mExtraControllerCallbacks.finishBroadcast();
            }
            MediaSessionCompatApi21.sendSessionEvent(mSessionObj, event, extras);
        }

        @Override
        public void release() {
            mDestroyed = true;
            MediaSessionCompatApi21.release(mSessionObj);
        }

        @Override
        public Token getSessionToken() {
            return mToken;
        }

        @Override
        public void setPlaybackState(PlaybackStateCompat state) {
            mPlaybackState = state;
            int size = mExtraControllerCallbacks.beginBroadcast();
            for (int i = size - 1; i >= 0; i--) {
                IMediaControllerCallback cb = mExtraControllerCallbacks.getBroadcastItem(i);
                try {
                    cb.onPlaybackStateChanged(state);
                } catch (RemoteException e) {
                }
            }
            mExtraControllerCallbacks.finishBroadcast();
            MediaSessionCompatApi21.setPlaybackState(mSessionObj,
                    state == null ? null : state.getPlaybackState());
        }

        @Override
        public void setMetadata(MediaMetadataCompat metadata) {
            MediaSessionCompatApi21.setMetadata(mSessionObj,
                    metadata == null ? null : metadata.getMediaMetadata());
        }

        @Override
        public void setSessionActivity(PendingIntent pi) {
            MediaSessionCompatApi21.setSessionActivity(mSessionObj, pi);
        }

        @Override
        public void setMediaButtonReceiver(PendingIntent mbr) {
            MediaSessionCompatApi21.setMediaButtonReceiver(mSessionObj, mbr);
        }

        @Override
        public void setQueue(List<QueueItem> queue) {
            List<Object> queueObjs = null;
            if (queue != null) {
                queueObjs = new ArrayList<>();
                for (QueueItem item : queue) {
                    queueObjs.add(item.getQueueItem());
                }
            }
            MediaSessionCompatApi21.setQueue(mSessionObj, queueObjs);
        }

        @Override
        public void setQueueTitle(CharSequence title) {
            MediaSessionCompatApi21.setQueueTitle(mSessionObj, title);
        }

        @Override
        public void setRatingType(@RatingCompat.Style int type) {
            if (android.os.Build.VERSION.SDK_INT < 22) {
                mRatingType = type;
            } else {
                MediaSessionCompatApi22.setRatingType(mSessionObj, type);
            }
        }

        @Override
        public void setCaptioningEnabled(boolean enabled) {
            if (mCaptioningEnabled != enabled) {
                mCaptioningEnabled = enabled;
                int size = mExtraControllerCallbacks.beginBroadcast();
                for (int i = size - 1; i >= 0; i--) {
                    IMediaControllerCallback cb = mExtraControllerCallbacks.getBroadcastItem(i);
                    try {
                        cb.onCaptioningEnabledChanged(enabled);
                    } catch (RemoteException e) {
                    }
                }
                mExtraControllerCallbacks.finishBroadcast();
            }
        }

        @Override
        public void setRepeatMode(@PlaybackStateCompat.RepeatMode int repeatMode) {
            if (android.os.Build.VERSION.SDK_INT < 26) {
                if (mRepeatMode != repeatMode) {
                    mRepeatMode = repeatMode;
                    int size = mExtraControllerCallbacks.beginBroadcast();
                    for (int i = size - 1; i >= 0; i--) {
                        IMediaControllerCallback cb = mExtraControllerCallbacks.getBroadcastItem(i);
                        try {
                            cb.onRepeatModeChanged(repeatMode);
                        } catch (RemoteException e) {
                        }
                    }
                    mExtraControllerCallbacks.finishBroadcast();
                }
            } else {
                MediaSessionCompatApi26.setRepeatMode(mSessionObj, repeatMode);
            }
        }

        @Override
        public void setShuffleModeEnabled(boolean enabled) {
            if (android.os.Build.VERSION.SDK_INT < 26) {
                if (mShuffleModeEnabled != enabled) {
                    mShuffleModeEnabled = enabled;
                    int size = mExtraControllerCallbacks.beginBroadcast();
                    for (int i = size - 1; i >= 0; i--) {
                        IMediaControllerCallback cb = mExtraControllerCallbacks.getBroadcastItem(i);
                        try {
                            cb.onShuffleModeChanged(enabled);
                        } catch (RemoteException e) {
                        }
                    }
                    mExtraControllerCallbacks.finishBroadcast();
                }
            } else {
                MediaSessionCompatApi26.setShuffleModeEnabled(mSessionObj, enabled);
            }
        }

        @Override
        public void setExtras(Bundle extras) {
            MediaSessionCompatApi21.setExtras(mSessionObj, extras);
        }

        @Override
        public Object getMediaSession() {
            return mSessionObj;
        }

        @Override
        public Object getRemoteControlClient() {
            return null;
        }

        @Override
        public String getCallingPackage() {
            if (android.os.Build.VERSION.SDK_INT < 24) {
                return null;
            } else {
                return MediaSessionCompatApi24.getCallingPackage(mSessionObj);
            }
        }

        class ExtraSession extends IMediaSession.Stub {
            @Override
            public void sendCommand(String command, Bundle args, ResultReceiverWrapper cb) {
                // Will not be called.
                throw new AssertionError();
            }

            @Override
            public boolean sendMediaButton(KeyEvent mediaButton) {
                // Will not be called.
                throw new AssertionError();
            }

            @Override
            public void registerCallbackListener(IMediaControllerCallback cb) {
                if (!mDestroyed) {
                    mExtraControllerCallbacks.register(cb);
                }
            }

            @Override
            public void unregisterCallbackListener(IMediaControllerCallback cb) {
                mExtraControllerCallbacks.unregister(cb);
            }

            @Override
            public String getPackageName() {
                // Will not be called.
                throw new AssertionError();
            }

            @Override
            public String getTag() {
                // Will not be called.
                throw new AssertionError();
            }

            @Override
            public PendingIntent getLaunchPendingIntent() {
                // Will not be called.
                throw new AssertionError();
            }

            @Override
            @SessionFlags
            public long getFlags() {
                // Will not be called.
                throw new AssertionError();
            }

            @Override
            public ParcelableVolumeInfo getVolumeAttributes() {
                // Will not be called.
                throw new AssertionError();
            }

            @Override
            public void adjustVolume(int direction, int flags, String packageName) {
                // Will not be called.
                throw new AssertionError();
            }

            @Override
            public void setVolumeTo(int value, int flags, String packageName) {
                // Will not be called.
                throw new AssertionError();
            }

            @Override
            public void prepare() throws RemoteException {
                // Will not be called.
                throw new AssertionError();
            }

            @Override
            public void prepareFromMediaId(String mediaId, Bundle extras) throws RemoteException {
                // Will not be called.
                throw new AssertionError();
            }

            @Override
            public void prepareFromSearch(String query, Bundle extras) throws RemoteException {
                // Will not be called.
                throw new AssertionError();
            }

            @Override
            public void prepareFromUri(Uri uri, Bundle extras) throws RemoteException {
                // Will not be called.
                throw new AssertionError();
            }

            @Override
            public void play() throws RemoteException {
                // Will not be called.
                throw new AssertionError();
            }

            @Override
            public void playFromMediaId(String mediaId, Bundle extras) throws RemoteException {
                // Will not be called.
                throw new AssertionError();
            }

            @Override
            public void playFromSearch(String query, Bundle extras) throws RemoteException {
                // Will not be called.
                throw new AssertionError();
            }

            @Override
            public void playFromUri(Uri uri, Bundle extras) throws RemoteException {
                // Will not be called.
                throw new AssertionError();
            }

            @Override
            public void skipToQueueItem(long id) {
                // Will not be called.
                throw new AssertionError();
            }

            @Override
            public void pause() throws RemoteException {
                // Will not be called.
                throw new AssertionError();
            }

            @Override
            public void stop() throws RemoteException {
                // Will not be called.
                throw new AssertionError();
            }

            @Override
            public void next() throws RemoteException {
                // Will not be called.
                throw new AssertionError();
            }

            @Override
            public void previous() throws RemoteException {
                // Will not be called.
                throw new AssertionError();
            }

            @Override
            public void fastForward() throws RemoteException {
                // Will not be called.
                throw new AssertionError();
            }

            @Override
            public void rewind() throws RemoteException {
                // Will not be called.
                throw new AssertionError();
            }

            @Override
            public void seekTo(long pos) throws RemoteException {
                // Will not be called.
                throw new AssertionError();
            }

            @Override
            public void rate(RatingCompat rating) throws RemoteException {
                // Will not be called.
                throw new AssertionError();
            }

            @Override
            public void setCaptioningEnabled(boolean enabled) throws RemoteException {
                // Will not be called.
                throw new AssertionError();
            }

            @Override
            public void setRepeatMode(int repeatMode) throws RemoteException {
                // Will not be called.
                throw new AssertionError();
            }

            @Override
            public void setShuffleModeEnabled(boolean enabled) throws RemoteException {
                // Will not be called.
                throw new AssertionError();
            }

            @Override
            public void sendCustomAction(String action, Bundle args) throws RemoteException {
                // Will not be called.
                throw new AssertionError();
            }

            @Override
            public MediaMetadataCompat getMetadata() {
                // Will not be called.
                throw new AssertionError();
            }

            @Override
            public PlaybackStateCompat getPlaybackState() {
                return mPlaybackState;
            }

            @Override
            public List<QueueItem> getQueue() {
                // Will not be called.
                return null;
            }

            @Override
            public void addQueueItem(MediaDescriptionCompat descriptionCompat) {
                // Will not be called.
                throw new AssertionError();
            }

            @Override
            public void addQueueItemAt(MediaDescriptionCompat descriptionCompat, int index) {
                // Will not be called.
                throw new AssertionError();
            }

            @Override
            public void removeQueueItem(MediaDescriptionCompat description) {
                // Will not be called.
                throw new AssertionError();
            }

            @Override
            public void removeQueueItemAt(int index) {
                // Will not be called.
                throw new AssertionError();
            }

            @Override
            public CharSequence getQueueTitle() {
                // Will not be called.
                throw new AssertionError();
            }

            @Override
            public Bundle getExtras() {
                // Will not be called.
                throw new AssertionError();
            }

            @Override
            @RatingCompat.Style
            public int getRatingType() {
                return mRatingType;
            }

            @Override
            public boolean isCaptioningEnabled() {
                return mCaptioningEnabled;
            }

            @Override
            @PlaybackStateCompat.RepeatMode
            public int getRepeatMode() {
                return mRepeatMode;
            }

            @Override
            public boolean isShuffleModeEnabled() {
                return mShuffleModeEnabled;
            }

            @Override
            public boolean isTransportControlEnabled() {
                // Will not be called.
                throw new AssertionError();
            }
        }
    }
}<|MERGE_RESOLUTION|>--- conflicted
+++ resolved
@@ -1314,31 +1314,16 @@
 
         public static final Parcelable.Creator<Token> CREATOR
                 = new Parcelable.Creator<Token>() {
-<<<<<<< HEAD
                     @Override
                     public Token createFromParcel(Parcel in) {
                         Object inner;
-                        IMediaSession extraBinder = null;
                         if (android.os.Build.VERSION.SDK_INT >= 21) {
                             inner = in.readParcelable(null);
-                            extraBinder = IMediaSession.Stub.asInterface(in.readStrongBinder());
                         } else {
                             inner = in.readStrongBinder();
                         }
-                        return new Token(inner, extraBinder);
+                        return new Token(inner);
                     }
-=======
-            @Override
-            public Token createFromParcel(Parcel in) {
-                Object inner;
-                if (android.os.Build.VERSION.SDK_INT >= 21) {
-                    inner = in.readParcelable(null);
-                } else {
-                    inner = in.readStrongBinder();
-                }
-                return new Token(inner);
-            }
->>>>>>> 7d20e7f7
 
                     @Override
                     public Token[] newArray(int size) {
