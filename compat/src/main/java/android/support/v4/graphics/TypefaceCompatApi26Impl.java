/*
 * Copyright (C) 2017 The Android Open Source Project
 *
 * Licensed under the Apache License, Version 2.0 (the "License");
 * you may not use this file except in compliance with the License.
 * You may obtain a copy of the License at
 *
 *      http://www.apache.org/licenses/LICENSE-2.0
 *
 * Unless required by applicable law or agreed to in writing, software
 * distributed under the License is distributed on an "AS IS" BASIS,
 * WITHOUT WARRANTIES OR CONDITIONS OF ANY KIND, either express or implied.
 * See the License for the specific language governing permissions and
 * limitations under the License.
 */

package android.support.v4.graphics;

import static android.support.annotation.RestrictTo.Scope.LIBRARY_GROUP;

import android.content.ContentResolver;
import android.content.Context;
import android.content.res.AssetManager;
import android.content.res.Resources;
import android.graphics.Typeface;
import android.graphics.fonts.FontVariationAxis;
import android.net.Uri;
import android.os.CancellationSignal;
import android.os.ParcelFileDescriptor;
import android.support.annotation.NonNull;
import android.support.annotation.Nullable;
import android.support.annotation.RequiresApi;
import android.support.annotation.RestrictTo;
import android.support.v4.content.res.FontResourcesParserCompat;
import android.support.v4.content.res.FontResourcesParserCompat.FontFileResourceEntry;
import android.support.v4.provider.FontsContractCompat;
import android.util.Log;

import java.io.IOException;
import java.lang.reflect.Array;
import java.lang.reflect.Constructor;
import java.lang.reflect.InvocationTargetException;
import java.lang.reflect.Method;
import java.nio.ByteBuffer;
import java.util.Map;

/**
 * Implementation of the Typeface compat methods for API 26 and above.
 * @hide
 */
@RestrictTo(LIBRARY_GROUP)
@RequiresApi(26)
public class TypefaceCompatApi26Impl extends TypefaceCompatApi21Impl {
    private static final String TAG = "TypefaceCompatApi26Impl";

    private static final String FONT_FAMILY_CLASS = "android.graphics.FontFamily";
    private static final String ADD_FONT_FROM_ASSET_MANAGER_METHOD = "addFontFromAssetManager";
    private static final String ADD_FONT_FROM_BUFFER_METHOD = "addFontFromBuffer";
    private static final String CREATE_FROM_FAMILIES_WITH_DEFAULT_METHOD =
            "createFromFamiliesWithDefault";
    private static final String FREEZE_METHOD = "freeze";
    private static final String ABORT_CREATION_METHOD = "abortCreation";
    private static final int RESOLVE_BY_FONT_TABLE = -1;

    protected final Class mFontFamily;
    protected final Constructor mFontFamilyCtor;
    protected final Method mAddFontFromAssetManager;
    protected final Method mAddFontFromBuffer;
    protected final Method mFreeze;
    protected final Method mAbortCreation;
    protected final Method mCreateFromFamiliesWithDefault;

    public TypefaceCompatApi26Impl() {
        Class fontFamily;
        Constructor fontFamilyCtor;
        Method addFontFromAssetManager;
        Method addFontFromBuffer;
        Method freeze;
        Method abortCreation;
        Method createFromFamiliesWithDefault;
        try {
            fontFamily = obtainFontFamily();
            fontFamilyCtor = obtainFontFamilyCtor(fontFamily);
            addFontFromAssetManager = obtainAddFontFromAssetManagerMethod(fontFamily);
            addFontFromBuffer = obtainAddFontFromBufferMethod(fontFamily);
            freeze = obtainFreezeMethod(fontFamily);
            abortCreation = obtainAbortCreationMethod(fontFamily);
            createFromFamiliesWithDefault = obtainCreateFromFamiliesWithDefaultMethod(fontFamily);
        } catch (ClassNotFoundException | NoSuchMethodException e) {
            Log.e(TAG, "Unable to collect necessary methods for class " + e.getClass().getName(),
                    e);
            fontFamily = null;
            fontFamilyCtor = null;
            addFontFromAssetManager = null;
            addFontFromBuffer = null;
            freeze = null;
            abortCreation = null;
            createFromFamiliesWithDefault = null;
        }
        mFontFamily = fontFamily;
        mFontFamilyCtor = fontFamilyCtor;
        mAddFontFromAssetManager = addFontFromAssetManager;
        mAddFontFromBuffer = addFontFromBuffer;
        mFreeze = freeze;
        mAbortCreation = abortCreation;
        mCreateFromFamiliesWithDefault = createFromFamiliesWithDefault;
    }

    /**
     * Returns true if all the necessary methods were found.
     */
    private boolean isFontFamilyPrivateAPIAvailable() {
        if (mAddFontFromAssetManager == null) {
            Log.w(TAG, "Unable to collect necessary private methods. "
                    + "Fallback to legacy implementation.");
        }
        return mAddFontFromAssetManager != null;
    }

    /**
     * Create a new FontFamily instance
     */
    private Object newFamily() {
        try {
            return mFontFamilyCtor.newInstance();
        } catch (IllegalAccessException | InstantiationException | InvocationTargetException e) {
            throw new RuntimeException(e);
        }
    }

    /**
     * Call FontFamily#addFontFromAssetManager(AssetManager mgr, String path, int cookie,
     *      boolean isAsset, int ttcIndex, int weight, int isItalic, FontVariationAxis[] axes)
     */
    private boolean addFontFromAssetManager(Context context, Object family, String fileName,
            int ttcIndex, int weight, int style) {
        try {
            final Boolean result = (Boolean) mAddFontFromAssetManager.invoke(family,
                    context.getAssets(), fileName, 0 /* cookie */, false /* isAsset */, ttcIndex,
                    weight, style, null /* axes */);
            return result.booleanValue();
        } catch (IllegalAccessException | InvocationTargetException e) {
            throw new RuntimeException(e);
        }
    }

    /**
     * Call FontFamily#addFontFromBuffer(ByteBuffer font, int ttcIndex, FontVariationAxis[] axes,
     *      int weight, int italic)
     */
    private boolean addFontFromBuffer(Object family, ByteBuffer buffer,
            int ttcIndex, int weight, int style) {
        try {
            final Boolean result = (Boolean) mAddFontFromBuffer.invoke(family,
                    buffer, ttcIndex, null /* axes */, weight, style);
            return result.booleanValue();
        } catch (IllegalAccessException | InvocationTargetException e) {
            throw new RuntimeException(e);
        }
    }

    /**
     * Call method Typeface#createFromFamiliesWithDefault(
     *      FontFamily[] families, int weight, int italic)
     */
    protected Typeface createFromFamiliesWithDefault(Object family) {
        try {
            Object familyArray = Array.newInstance(mFontFamily, 1);
            Array.set(familyArray, 0, family);
            return (Typeface) mCreateFromFamiliesWithDefault.invoke(null /* static method */,
                    familyArray, RESOLVE_BY_FONT_TABLE, RESOLVE_BY_FONT_TABLE);
        } catch (IllegalAccessException | InvocationTargetException e) {
            throw new RuntimeException(e);
        }
    }

    /**
     * Call FontFamily#freeze()
     */
    private boolean freeze(Object family) {
        try {
            Boolean result = (Boolean) mFreeze.invoke(family);
            return result.booleanValue();
        } catch (IllegalAccessException | InvocationTargetException e) {
            throw new RuntimeException(e);
        }
    }

    /**
     * Call FontFamily#abortCreation()
     */
<<<<<<< HEAD
    private boolean abortCreation(Object family) {
        try {
            Boolean result = (Boolean) mAbortCreation.invoke(family);
            return result.booleanValue();
=======
    private static void abortCreation(Object family) {
        try {
            sAbortCreation.invoke(family);
>>>>>>> 343df898
        } catch (IllegalAccessException | InvocationTargetException e) {
            throw new RuntimeException(e);
        }
    }

    @Override
    public Typeface createFromFontFamilyFilesResourceEntry(Context context,
            FontResourcesParserCompat.FontFamilyFilesResourceEntry entry, Resources resources,
            int style) {
        if (!isFontFamilyPrivateAPIAvailable()) {
            return super.createFromFontFamilyFilesResourceEntry(context, entry, resources, style);
        }
        Object fontFamily = newFamily();
        for (final FontFileResourceEntry fontFile : entry.getEntries()) {
            // TODO: Add ttc and variation font support. (b/37853920)
            if (!addFontFromAssetManager(context, fontFamily, fontFile.getFileName(),
                    0 /* ttcIndex */, fontFile.getWeight(), fontFile.isItalic() ? 1 : 0)) {
                abortCreation(fontFamily);
                return null;
            }
        }
        if (!freeze(fontFamily)) {
            return null;
        }
        return createFromFamiliesWithDefault(fontFamily);
    }

    @Override
    public Typeface createFromFontInfo(Context context,
            @Nullable CancellationSignal cancellationSignal,
            @NonNull FontsContractCompat.FontInfo[] fonts, int style) {
        if (fonts.length < 1) {
            return null;
        }
        if (!isFontFamilyPrivateAPIAvailable()) {
            // Even if the private API is not avaiable, don't use API 21 implemenation and use
            // public API to create Typeface from file descriptor.
            final FontsContractCompat.FontInfo bestFont = findBestInfo(fonts, style);
            final ContentResolver resolver = context.getContentResolver();
            try (ParcelFileDescriptor pfd =
                    resolver.openFileDescriptor(bestFont.getUri(), "r", cancellationSignal)) {
                return new Typeface.Builder(pfd.getFileDescriptor())
                        .setWeight(bestFont.getWeight())
                        .setItalic(bestFont.isItalic())
                        .build();
            } catch (IOException e) {
                return null;
            }
        }
        Map<Uri, ByteBuffer> uriBuffer = FontsContractCompat.prepareFontData(
                context, fonts, cancellationSignal);
        final Object fontFamily = newFamily();
        boolean atLeastOneFont = false;
        for (FontsContractCompat.FontInfo font : fonts) {
            final ByteBuffer fontBuffer = uriBuffer.get(font.getUri());
            if (fontBuffer == null) {
                continue;  // skip
            }
            final boolean success = addFontFromBuffer(fontFamily, fontBuffer,
                    font.getTtcIndex(), font.getWeight(), font.isItalic() ? 1 : 0);
            if (!success) {
                abortCreation(fontFamily);
                return null;
            }
            atLeastOneFont = true;
        }
        if (!atLeastOneFont) {
            abortCreation(fontFamily);
            return null;
        }
        if (!freeze(fontFamily)) {
            return null;
        }
        final Typeface typeface = createFromFamiliesWithDefault(fontFamily);
        return Typeface.create(typeface, style);
    }

    /**
     * Used by Resources to load a font resource of type font file.
     */
    @Nullable
    @Override
    public Typeface createFromResourcesFontFile(
            Context context, Resources resources, int id, String path, int style) {
        if (!isFontFamilyPrivateAPIAvailable()) {
            return super.createFromResourcesFontFile(context, resources, id, path, style);
        }
        Object fontFamily = newFamily();
        if (!addFontFromAssetManager(context, fontFamily, path,
                0 /* ttcIndex */, RESOLVE_BY_FONT_TABLE /* weight */,
                RESOLVE_BY_FONT_TABLE /* italic */)) {
            abortCreation(fontFamily);
            return null;
        }
        if (!freeze(fontFamily)) {
            return null;
        }
        return createFromFamiliesWithDefault(fontFamily);
    }

    // The following getters retrieve by reflection the Typeface methods, belonging to the
    // framework code, which will be invoked. Since the definitions of these methods can change
    // across different API versions, inheriting classes should override these getters in order to
    // reflect the method definitions in the API versions they represent.
    //===========================================================================================
    protected Class obtainFontFamily() throws ClassNotFoundException {
        return Class.forName(FONT_FAMILY_CLASS);
    }

    protected Constructor obtainFontFamilyCtor(Class fontFamily) throws NoSuchMethodException {
        return fontFamily.getConstructor();
    }

    protected Method obtainAddFontFromAssetManagerMethod(Class fontFamily)
            throws NoSuchMethodException {
        return fontFamily.getMethod(ADD_FONT_FROM_ASSET_MANAGER_METHOD,
                AssetManager.class, String.class, Integer.TYPE, Boolean.TYPE, Integer.TYPE,
                Integer.TYPE, Integer.TYPE, FontVariationAxis[].class);
    }

    protected Method obtainAddFontFromBufferMethod(Class fontFamily) throws NoSuchMethodException {
        return fontFamily.getMethod(ADD_FONT_FROM_BUFFER_METHOD,
                ByteBuffer.class, Integer.TYPE, FontVariationAxis[].class, Integer.TYPE,
                Integer.TYPE);
    }

    protected Method obtainFreezeMethod(Class fontFamily) throws NoSuchMethodException {
        return fontFamily.getMethod(FREEZE_METHOD);
    }

    protected Method obtainAbortCreationMethod(Class fontFamily) throws NoSuchMethodException {
        return fontFamily.getMethod(ABORT_CREATION_METHOD);
    }

    protected Method obtainCreateFromFamiliesWithDefaultMethod(Class fontFamily)
            throws NoSuchMethodException {
        Object familyArray = Array.newInstance(fontFamily, 1);
        Method m =  Typeface.class.getDeclaredMethod(CREATE_FROM_FAMILIES_WITH_DEFAULT_METHOD,
                familyArray.getClass(), Integer.TYPE, Integer.TYPE);
        m.setAccessible(true);
        return m;
    }
}<|MERGE_RESOLUTION|>--- conflicted
+++ resolved
@@ -189,16 +189,9 @@
     /**
      * Call FontFamily#abortCreation()
      */
-<<<<<<< HEAD
-    private boolean abortCreation(Object family) {
-        try {
-            Boolean result = (Boolean) mAbortCreation.invoke(family);
-            return result.booleanValue();
-=======
-    private static void abortCreation(Object family) {
-        try {
-            sAbortCreation.invoke(family);
->>>>>>> 343df898
+    private void abortCreation(Object family) {
+        try {
+            mAbortCreation.invoke(family);
         } catch (IllegalAccessException | InvocationTargetException e) {
             throw new RuntimeException(e);
         }
