// CHECKSTYLE:OFF Generated code
/* This file is auto-generated from BrowseFragment.java.  DO NOT MODIFY. */

/*
 * Copyright (C) 2014 The Android Open Source Project
 *
 * Licensed under the Apache License, Version 2.0 (the "License"); you may not use this file except
 * in compliance with the License. You may obtain a copy of the License at
 *
 * http://www.apache.org/licenses/LICENSE-2.0
 *
 * Unless required by applicable law or agreed to in writing, software distributed under the License
 * is distributed on an "AS IS" BASIS, WITHOUT WARRANTIES OR CONDITIONS OF ANY KIND, either express
 * or implied. See the License for the specific language governing permissions and limitations under
 * the License.
 */
package android.support.v17.leanback.app;

import static android.support.v7.widget.RecyclerView.NO_POSITION;

import android.support.v4.app.Fragment;
import android.support.v4.app.FragmentManager;
import android.support.v4.app.FragmentManager.BackStackEntry;
import android.support.v4.app.FragmentTransaction;
import android.content.res.TypedArray;
import android.graphics.Color;
import android.graphics.Rect;
import android.os.Bundle;
import android.support.annotation.ColorInt;
import android.support.v17.leanback.R;
import android.support.v17.leanback.transition.TransitionHelper;
import android.support.v17.leanback.transition.TransitionListener;
import android.support.v17.leanback.widget.BrowseFrameLayout;
import android.support.v17.leanback.widget.InvisibleRowPresenter;
import android.support.v17.leanback.widget.ListRow;
import android.support.v17.leanback.widget.ObjectAdapter;
import android.support.v17.leanback.widget.OnItemViewClickedListener;
import android.support.v17.leanback.widget.OnItemViewSelectedListener;
import android.support.v17.leanback.widget.PageRow;
import android.support.v17.leanback.widget.Presenter;
import android.support.v17.leanback.widget.PresenterSelector;
import android.support.v17.leanback.widget.Row;
import android.support.v17.leanback.widget.RowHeaderPresenter;
import android.support.v17.leanback.widget.RowPresenter;
import android.support.v17.leanback.widget.ScaleFrameLayout;
import android.support.v17.leanback.widget.TitleViewAdapter;
import android.support.v17.leanback.widget.VerticalGridView;
import android.support.v4.view.ViewCompat;
import android.support.v7.widget.RecyclerView;
import android.util.Log;
import android.view.LayoutInflater;
import android.view.View;
import android.view.ViewGroup;
import android.view.ViewGroup.MarginLayoutParams;
import android.view.ViewTreeObserver;

import java.util.HashMap;
import java.util.Map;

/**
 * A fragment for creating Leanback browse screens. It is composed of a
 * RowsSupportFragment and a HeadersSupportFragment.
 * <p>
 * A BrowseSupportFragment renders the elements of its {@link ObjectAdapter} as a set
 * of rows in a vertical list. The elements in this adapter must be subclasses
 * of {@link Row}.
 * <p>
 * The HeadersSupportFragment can be set to be either shown or hidden by default, or
 * may be disabled entirely. See {@link #setHeadersState} for details.
 * <p>
 * By default the BrowseSupportFragment includes support for returning to the headers
 * when the user presses Back. For Activities that customize {@link
 * android.support.v4.app.FragmentActivity#onBackPressed()}, you must disable this default Back key support by
 * calling {@link #setHeadersTransitionOnBackEnabled(boolean)} with false and
 * use {@link BrowseSupportFragment.BrowseTransitionListener} and
 * {@link #startHeadersTransition(boolean)}.
 * <p>
 * The recommended theme to use with a BrowseSupportFragment is
 * {@link android.support.v17.leanback.R.style#Theme_Leanback_Browse}.
 * </p>
 */
public class BrowseSupportFragment extends BaseSupportFragment {

    // BUNDLE attribute for saving header show/hide status when backstack is used:
    static final String HEADER_STACK_INDEX = "headerStackIndex";
    // BUNDLE attribute for saving header show/hide status when backstack is not used:
    static final String HEADER_SHOW = "headerShow";
    private static final String IS_PAGE_ROW = "isPageRow";
    private static final String CURRENT_SELECTED_POSITION = "currentSelectedPosition";

    final class BackStackListener implements FragmentManager.OnBackStackChangedListener {
        int mLastEntryCount;
        int mIndexOfHeadersBackStack;

        BackStackListener() {
            mLastEntryCount = getFragmentManager().getBackStackEntryCount();
            mIndexOfHeadersBackStack = -1;
        }

        void load(Bundle savedInstanceState) {
            if (savedInstanceState != null) {
                mIndexOfHeadersBackStack = savedInstanceState.getInt(HEADER_STACK_INDEX, -1);
                mShowingHeaders = mIndexOfHeadersBackStack == -1;
            } else {
                if (!mShowingHeaders) {
                    getFragmentManager().beginTransaction()
                            .addToBackStack(mWithHeadersBackStackName).commit();
                }
            }
        }

        void save(Bundle outState) {
            outState.putInt(HEADER_STACK_INDEX, mIndexOfHeadersBackStack);
        }


        @Override
        public void onBackStackChanged() {
            if (getFragmentManager() == null) {
                Log.w(TAG, "getFragmentManager() is null, stack:", new Exception());
                return;
            }
            int count = getFragmentManager().getBackStackEntryCount();
            // if backstack is growing and last pushed entry is "headers" backstack,
            // remember the index of the entry.
            if (count > mLastEntryCount) {
                BackStackEntry entry = getFragmentManager().getBackStackEntryAt(count - 1);
                if (mWithHeadersBackStackName.equals(entry.getName())) {
                    mIndexOfHeadersBackStack = count - 1;
                }
            } else if (count < mLastEntryCount) {
                // if popped "headers" backstack, initiate the show header transition if needed
                if (mIndexOfHeadersBackStack >= count) {
                    if (!isHeadersDataReady()) {
                        // if main fragment was restored first before BrowseSupportFragment's adapter gets
                        // restored: don't start header transition, but add the entry back.
                        getFragmentManager().beginTransaction()
                                .addToBackStack(mWithHeadersBackStackName).commit();
                        return;
                    }
                    mIndexOfHeadersBackStack = -1;
                    if (!mShowingHeaders) {
                        startHeadersTransitionInternal(true);
                    }
                }
            }
            mLastEntryCount = count;
        }
    }

    /**
     * Listener for transitions between browse headers and rows.
     */
    public static class BrowseTransitionListener {
        /**
         * Callback when headers transition starts.
         *
         * @param withHeaders True if the transition will result in headers
         *        being shown, false otherwise.
         */
        public void onHeadersTransitionStart(boolean withHeaders) {
        }
        /**
         * Callback when headers transition stops.
         *
         * @param withHeaders True if the transition will result in headers
         *        being shown, false otherwise.
         */
        public void onHeadersTransitionStop(boolean withHeaders) {
        }
    }

    private class SetSelectionRunnable implements Runnable {
        static final int TYPE_INVALID = -1;
        static final int TYPE_INTERNAL_SYNC = 0;
        static final int TYPE_USER_REQUEST = 1;

        private int mPosition;
        private int mType;
        private boolean mSmooth;

        SetSelectionRunnable() {
            reset();
        }

        void post(int position, int type, boolean smooth) {
            // Posting the set selection, rather than calling it immediately, prevents an issue
            // with adapter changes.  Example: a row is added before the current selected row;
            // first the fast lane view updates its selection, then the rows fragment has that
            // new selection propagated immediately; THEN the rows view processes the same adapter
            // change and moves the selection again.
            if (type >= mType) {
                mPosition = position;
                mType = type;
                mSmooth = smooth;
                mBrowseFrame.removeCallbacks(this);
                mBrowseFrame.post(this);
            }
        }

        @Override
        public void run() {
            setSelection(mPosition, mSmooth);
            reset();
        }

        private void reset() {
            mPosition = -1;
            mType = TYPE_INVALID;
            mSmooth = false;
        }
    }

    /**
     * Possible set of actions that {@link BrowseSupportFragment} exposes to clients. Custom
     * fragments can interact with {@link BrowseSupportFragment} using this interface.
     */
    public interface FragmentHost {
        /**
         * Fragments are required to invoke this callback once their view is created
         * inside {@link Fragment#onViewCreated} method. {@link BrowseSupportFragment} starts the entrance
         * animation only after receiving this callback. Failure to invoke this method
         * will lead to fragment not showing up.
         *
         * @param fragmentAdapter {@link MainFragmentAdapter} used by the current fragment.
         */
        void notifyViewCreated(MainFragmentAdapter fragmentAdapter);

        /**
         * Fragments mapped to {@link PageRow} are required to invoke this callback once their data
         * is created for transition, the entrance animation only after receiving this callback.
         * Failure to invoke this method will lead to fragment not showing up.
         *
         * @param fragmentAdapter {@link MainFragmentAdapter} used by the current fragment.
         */
        void notifyDataReady(MainFragmentAdapter fragmentAdapter);

        /**
         * Show or hide title view in {@link BrowseSupportFragment} for fragments mapped to
         * {@link PageRow}.  Otherwise the request is ignored, in that case BrowseSupportFragment is fully
         * in control of showing/hiding title view.
         * <p>
         * When HeadersSupportFragment is visible, BrowseSupportFragment will hide search affordance view if
         * there are other focusable rows above currently focused row.
         *
         * @param show Boolean indicating whether or not to show the title view.
         */
        void showTitleView(boolean show);
    }

    /**
     * Default implementation of {@link FragmentHost} that is used only by
     * {@link BrowseSupportFragment}.
     */
    private final class FragmentHostImpl implements FragmentHost {
        boolean mShowTitleView = true;
        boolean mDataReady = false;

        FragmentHostImpl() {
        }

        @Override
        public void notifyViewCreated(MainFragmentAdapter fragmentAdapter) {
            performPendingStates();
        }

        @Override
        public void notifyDataReady(MainFragmentAdapter fragmentAdapter) {
            mDataReady = true;

            // If fragment host is not the currently active fragment (in BrowseSupportFragment), then
            // ignore the request.
            if (mMainFragmentAdapter == null || mMainFragmentAdapter.getFragmentHost() != this) {
                return;
            }

            // We only honor showTitle request for PageRows.
            if (!mIsPageRow) {
                return;
            }

            performPendingStates();
        }

        @Override
        public void showTitleView(boolean show) {
            mShowTitleView = show;

            // If fragment host is not the currently active fragment (in BrowseSupportFragment), then
            // ignore the request.
            if (mMainFragmentAdapter == null || mMainFragmentAdapter.getFragmentHost() != this) {
                return;
            }

            // We only honor showTitle request for PageRows.
            if (!mIsPageRow) {
                return;
            }

            updateTitleViewVisibility();
        }
    }

    /**
     * Interface that defines the interaction between {@link BrowseSupportFragment} and it's main
     * content fragment. The key method is {@link MainFragmentAdapter#getFragment()},
     * it will be used to get the fragment to be shown in the content section. Clients can
     * provide any implementation of fragment and customize it's interaction with
     * {@link BrowseSupportFragment} by overriding the necessary methods.
     *
     * <p>
     * Clients are expected to provide
     * an instance of {@link MainFragmentAdapterRegistry} which will be responsible for providing
     * implementations of {@link MainFragmentAdapter} for given content types. Currently
     * we support different types of content - {@link ListRow}, {@link PageRow} or any subtype
     * of {@link Row}. We provide an out of the box adapter implementation for any rows other than
     * {@link PageRow} - {@link android.support.v17.leanback.app.RowsSupportFragment.MainFragmentAdapter}.
     *
     * <p>
     * {@link PageRow} is intended to give full flexibility to developers in terms of Fragment
     * design. Users will have to provide an implementation of {@link MainFragmentAdapter}
     * and provide that through {@link MainFragmentAdapterRegistry}.
     * {@link MainFragmentAdapter} implementation can supply any fragment and override
     * just those interactions that makes sense.
     */
    public static class MainFragmentAdapter<T extends Fragment> {
        private boolean mScalingEnabled;
        private final T mFragment;
        FragmentHostImpl mFragmentHost;

        public MainFragmentAdapter(T fragment) {
            this.mFragment = fragment;
        }

        public final T getFragment() {
            return mFragment;
        }

        /**
         * Returns whether its scrolling.
         */
        public boolean isScrolling() {
            return false;
        }

        /**
         * Set the visibility of titles/hovercard of browse rows.
         */
        public void setExpand(boolean expand) {
        }

        /**
         * For rows that willing to participate entrance transition,  this function
         * hide views if afterTransition is true,  show views if afterTransition is false.
         */
        public void setEntranceTransitionState(boolean state) {
        }

        /**
         * Sets the window alignment and also the pivots for scale operation.
         */
        public void setAlignment(int windowAlignOffsetFromTop) {
        }

        /**
         * Callback indicating transition prepare start.
         */
        public boolean onTransitionPrepare() {
            return false;
        }

        /**
         * Callback indicating transition start.
         */
        public void onTransitionStart() {
        }

        /**
         * Callback indicating transition end.
         */
        public void onTransitionEnd() {
        }

        /**
         * Returns whether row scaling is enabled.
         */
        public boolean isScalingEnabled() {
            return mScalingEnabled;
        }

        /**
         * Sets the row scaling property.
         */
        public void setScalingEnabled(boolean scalingEnabled) {
            this.mScalingEnabled = scalingEnabled;
        }

        /**
         * Returns the current host interface so that main fragment can interact with
         * {@link BrowseSupportFragment}.
         */
        public final FragmentHost getFragmentHost() {
            return mFragmentHost;
        }

        void setFragmentHost(FragmentHostImpl fragmentHost) {
            this.mFragmentHost = fragmentHost;
        }
    }

    /**
     * Interface to be implemented by all fragments for providing an instance of
     * {@link MainFragmentAdapter}. Both {@link RowsSupportFragment} and custom fragment provided
     * against {@link PageRow} will need to implement this interface.
     */
    public interface MainFragmentAdapterProvider {
        /**
         * Returns an instance of {@link MainFragmentAdapter} that {@link BrowseSupportFragment}
         * would use to communicate with the target fragment.
         */
        MainFragmentAdapter getMainFragmentAdapter();
    }

    /**
     * Interface to be implemented by {@link RowsSupportFragment} and it's subclasses for providing
     * an instance of {@link MainFragmentRowsAdapter}.
     */
    public interface MainFragmentRowsAdapterProvider {
        /**
         * Returns an instance of {@link MainFragmentRowsAdapter} that {@link BrowseSupportFragment}
         * would use to communicate with the target fragment.
         */
        MainFragmentRowsAdapter getMainFragmentRowsAdapter();
    }

    /**
     * This is used to pass information to {@link RowsSupportFragment} or its subclasses.
     * {@link BrowseSupportFragment} uses this interface to pass row based interaction events to
     * the target fragment.
     */
    public static class MainFragmentRowsAdapter<T extends Fragment> {
        private final T mFragment;

        public MainFragmentRowsAdapter(T fragment) {
            if (fragment == null) {
                throw new IllegalArgumentException("Fragment can't be null");
            }
            this.mFragment = fragment;
        }

        public final T getFragment() {
            return mFragment;
        }
        /**
         * Set the visibility titles/hover of browse rows.
         */
        public void setAdapter(ObjectAdapter adapter) {
        }

        /**
         * Sets an item clicked listener on the fragment.
         */
        public void setOnItemViewClickedListener(OnItemViewClickedListener listener) {
        }

        /**
         * Sets an item selection listener.
         */
        public void setOnItemViewSelectedListener(OnItemViewSelectedListener listener) {
        }

        /**
         * Selects a Row and perform an optional task on the Row.
         */
        public void setSelectedPosition(int rowPosition,
                                        boolean smooth,
                                        final Presenter.ViewHolderTask rowHolderTask) {
        }

        /**
         * Selects a Row.
         */
        public void setSelectedPosition(int rowPosition, boolean smooth) {
        }

        /**
         * @return The position of selected row.
         */
        public int getSelectedPosition() {
            return 0;
        }

        /**
         * @param position Position of Row.
         * @return Row ViewHolder.
         */
        public RowPresenter.ViewHolder findRowViewHolderByPosition(int position) {
            return null;
        }
    }

    private boolean createMainFragment(ObjectAdapter adapter, int position) {
        Object item = null;
        if (adapter == null || adapter.size() == 0) {
            return false;
        } else {
            if (position < 0) {
                position = 0;
            } else if (position >= adapter.size()) {
                throw new IllegalArgumentException(
                        String.format("Invalid position %d requested", position));
            }
            item = adapter.get(position);
        }

        boolean oldIsPageRow = mIsPageRow;
        mIsPageRow = item instanceof PageRow;
        boolean swap;

        if (mMainFragment == null) {
            swap = true;
        } else {
            if (oldIsPageRow) {
                swap = true;
            } else {
                swap = mIsPageRow;
            }
        }

        if (swap) {
            mMainFragment = mMainFragmentAdapterRegistry.createFragment(item);
            if (!(mMainFragment instanceof MainFragmentAdapterProvider)) {
                throw new IllegalArgumentException(
                        "Fragment must implement MainFragmentAdapterProvider");
            }

            mMainFragmentAdapter = ((MainFragmentAdapterProvider)mMainFragment)
                    .getMainFragmentAdapter();
            mMainFragmentAdapter.setFragmentHost(new FragmentHostImpl());
            if (!mIsPageRow) {
                if (mMainFragment instanceof MainFragmentRowsAdapterProvider) {
                    mMainFragmentRowsAdapter = ((MainFragmentRowsAdapterProvider)mMainFragment)
                            .getMainFragmentRowsAdapter();
                } else {
                    mMainFragmentRowsAdapter = null;
                }
                mIsPageRow = mMainFragmentRowsAdapter == null;
            } else {
                mMainFragmentRowsAdapter = null;
            }
        }

        return swap;
    }

    /**
     * Factory class responsible for creating fragment given the current item. {@link ListRow}
     * should returns {@link RowsSupportFragment} or it's subclass whereas {@link PageRow}
     * can return any fragment class.
     */
    public abstract static class FragmentFactory<T extends Fragment> {
        public abstract T createFragment(Object row);
    }

    /**
     * FragmentFactory implementation for {@link ListRow}.
     */
    public static class ListRowFragmentFactory extends FragmentFactory<RowsSupportFragment> {
        @Override
        public RowsSupportFragment createFragment(Object row) {
            return new RowsSupportFragment();
        }
    }

    /**
     * Registry class maintaining the mapping of {@link Row} subclasses to {@link FragmentFactory}.
     * BrowseRowFragment automatically registers {@link ListRowFragmentFactory} for
     * handling {@link ListRow}. Developers can override that and also if they want to
     * use custom fragment, they can register a custom {@link FragmentFactory}
     * against {@link PageRow}.
     */
    public final static class MainFragmentAdapterRegistry {
        private final Map<Class, FragmentFactory> mItemToFragmentFactoryMapping = new HashMap();
        private final static FragmentFactory sDefaultFragmentFactory = new ListRowFragmentFactory();

        public MainFragmentAdapterRegistry() {
            registerFragment(ListRow.class, sDefaultFragmentFactory);
        }

        public void registerFragment(Class rowClass, FragmentFactory factory) {
            mItemToFragmentFactoryMapping.put(rowClass, factory);
        }

        public Fragment createFragment(Object item) {
            if (item == null) {
                throw new IllegalArgumentException("Item can't be null");
            }

            FragmentFactory fragmentFactory = mItemToFragmentFactoryMapping.get(item.getClass());
            if (fragmentFactory == null && !(item instanceof PageRow)) {
                fragmentFactory = sDefaultFragmentFactory;
            }

            return fragmentFactory.createFragment(item);
        }
    }

    static final String TAG = "BrowseSupportFragment";

    private static final String LB_HEADERS_BACKSTACK = "lbHeadersBackStack_";

    static boolean DEBUG = false;

    /** The headers fragment is enabled and shown by default. */
    public static final int HEADERS_ENABLED = 1;

    /** The headers fragment is enabled and hidden by default. */
    public static final int HEADERS_HIDDEN = 2;

    /** The headers fragment is disabled and will never be shown. */
    public static final int HEADERS_DISABLED = 3;

    private MainFragmentAdapterRegistry mMainFragmentAdapterRegistry =
            new MainFragmentAdapterRegistry();
    MainFragmentAdapter mMainFragmentAdapter;
    Fragment mMainFragment;
    HeadersSupportFragment mHeadersSupportFragment;
    private MainFragmentRowsAdapter mMainFragmentRowsAdapter;

    private ObjectAdapter mAdapter;
    private PresenterSelector mAdapterPresenter;
    private PresenterSelector mWrappingPresenterSelector;

    private int mHeadersState = HEADERS_ENABLED;
    private int mBrandColor = Color.TRANSPARENT;
    private boolean mBrandColorSet;

    BrowseFrameLayout mBrowseFrame;
    private ScaleFrameLayout mScaleFrameLayout;
    boolean mHeadersBackStackEnabled = true;
    String mWithHeadersBackStackName;
    boolean mShowingHeaders = true;
    boolean mCanShowHeaders = true;
    private int mContainerListMarginStart;
    private int mContainerListAlignTop;
    private boolean mMainFragmentScaleEnabled = true;
    OnItemViewSelectedListener mExternalOnItemViewSelectedListener;
    private OnItemViewClickedListener mOnItemViewClickedListener;
    private int mSelectedPosition = -1;
    private float mScaleFactor;
    boolean mIsPageRow;

    private PresenterSelector mHeaderPresenterSelector;
    private final SetSelectionRunnable mSetSelectionRunnable = new SetSelectionRunnable();

    // transition related:
    Object mSceneWithHeaders;
    Object mSceneWithoutHeaders;
    private Object mSceneAfterEntranceTransition;
    Object mHeadersTransition;
    BackStackListener mBackStackChangedListener;
    BrowseTransitionListener mBrowseTransitionListener;

    private static final String ARG_TITLE = BrowseSupportFragment.class.getCanonicalName() + ".title";
    private static final String ARG_HEADERS_STATE =
        BrowseSupportFragment.class.getCanonicalName() + ".headersState";

    /**
     * Creates arguments for a browse fragment.
     *
     * @param args The Bundle to place arguments into, or null if the method
     *        should return a new Bundle.
     * @param title The title of the BrowseSupportFragment.
     * @param headersState The initial state of the headers of the
     *        BrowseSupportFragment. Must be one of {@link #HEADERS_ENABLED}, {@link
     *        #HEADERS_HIDDEN}, or {@link #HEADERS_DISABLED}.
     * @return A Bundle with the given arguments for creating a BrowseSupportFragment.
     */
    public static Bundle createArgs(Bundle args, String title, int headersState) {
        if (args == null) {
            args = new Bundle();
        }
        args.putString(ARG_TITLE, title);
        args.putInt(ARG_HEADERS_STATE, headersState);
        return args;
    }

    /**
     * Sets the brand color for the browse fragment. The brand color is used as
     * the primary color for UI elements in the browse fragment. For example,
     * the background color of the headers fragment uses the brand color.
     *
     * @param color The color to use as the brand color of the fragment.
     */
    public void setBrandColor(@ColorInt int color) {
        mBrandColor = color;
        mBrandColorSet = true;

        if (mHeadersSupportFragment != null) {
            mHeadersSupportFragment.setBackgroundColor(mBrandColor);
        }
    }

    /**
     * Returns the brand color for the browse fragment.
     * The default is transparent.
     */
    @ColorInt
    public int getBrandColor() {
        return mBrandColor;
    }

    /**
     * Wrapping app provided PresenterSelector to support InvisibleRowPresenter for SectionRow
     * DividerRow and PageRow.
     */
    private void createAndSetWrapperPresenter() {
        final PresenterSelector adapterPresenter = mAdapter.getPresenterSelector();
        if (adapterPresenter == null) {
            throw new IllegalArgumentException("Adapter.getPresenterSelector() is null");
        }
        if (adapterPresenter == mAdapterPresenter) {
            return;
        }
        mAdapterPresenter = adapterPresenter;

        Presenter[] presenters = adapterPresenter.getPresenters();
        final Presenter invisibleRowPresenter = new InvisibleRowPresenter();
        final Presenter[] allPresenters = new Presenter[presenters.length + 1];
        System.arraycopy(allPresenters, 0, presenters, 0, presenters.length);
        allPresenters[allPresenters.length - 1] = invisibleRowPresenter;
        mAdapter.setPresenterSelector(new PresenterSelector() {
            @Override
            public Presenter getPresenter(Object item) {
                Row row = (Row) item;
                if (row.isRenderedAsRowView()) {
                    return adapterPresenter.getPresenter(item);
                } else {
                    return invisibleRowPresenter;
                }
            }

            @Override
            public Presenter[] getPresenters() {
                return allPresenters;
            }
        });
    }

    /**
     * Sets the adapter containing the rows for the fragment.
     *
     * <p>The items referenced by the adapter must be be derived from
     * {@link Row}. These rows will be used by the rows fragment and the headers
     * fragment (if not disabled) to render the browse rows.
     *
     * @param adapter An ObjectAdapter for the browse rows. All items must
     *        derive from {@link Row}.
     */
    public void setAdapter(ObjectAdapter adapter) {
        mAdapter = adapter;
        createAndSetWrapperPresenter();
        if (getView() == null) {
            return;
        }
        replaceMainFragment(mSelectedPosition);

        if (adapter != null) {
            if (mMainFragmentRowsAdapter != null) {
                mMainFragmentRowsAdapter.setAdapter(new ListRowDataAdapter(adapter));
            }
            mHeadersSupportFragment.setAdapter(adapter);
        }
    }

    public final MainFragmentAdapterRegistry getMainFragmentRegistry() {
        return mMainFragmentAdapterRegistry;
    }

    /**
     * Returns the adapter containing the rows for the fragment.
     */
    public ObjectAdapter getAdapter() {
        return mAdapter;
    }

    /**
     * Sets an item selection listener.
     */
    public void setOnItemViewSelectedListener(OnItemViewSelectedListener listener) {
        mExternalOnItemViewSelectedListener = listener;
    }

    /**
     * Returns an item selection listener.
     */
    public OnItemViewSelectedListener getOnItemViewSelectedListener() {
        return mExternalOnItemViewSelectedListener;
    }

    /**
     * Get RowsSupportFragment if it's bound to BrowseSupportFragment or null if either BrowseSupportFragment has
     * not been created yet or a different fragment is bound to it.
     *
     * @return RowsSupportFragment if it's bound to BrowseSupportFragment or null otherwise.
     */
    public RowsSupportFragment getRowsSupportFragment() {
        if (mMainFragment instanceof RowsSupportFragment) {
            return (RowsSupportFragment) mMainFragment;
        }

        return null;
    }

    /**
     * @return Current main fragment or null if not created.
     */
    public Fragment getMainFragment() {
        return mMainFragment;
    }

    /**
     * Get currently bound HeadersSupportFragment or null if HeadersSupportFragment has not been created yet.
     * @return Currently bound HeadersSupportFragment or null if HeadersSupportFragment has not been created yet.
     */
    public HeadersSupportFragment getHeadersSupportFragment() {
        return mHeadersSupportFragment;
    }

    /**
     * Sets an item clicked listener on the fragment.
     * OnItemViewClickedListener will override {@link View.OnClickListener} that
     * item presenter sets during {@link Presenter#onCreateViewHolder(ViewGroup)}.
     * So in general, developer should choose one of the listeners but not both.
     */
    public void setOnItemViewClickedListener(OnItemViewClickedListener listener) {
        mOnItemViewClickedListener = listener;
        if (mMainFragmentRowsAdapter != null) {
            mMainFragmentRowsAdapter.setOnItemViewClickedListener(listener);
        }
    }

    /**
     * Returns the item Clicked listener.
     */
    public OnItemViewClickedListener getOnItemViewClickedListener() {
        return mOnItemViewClickedListener;
    }

    /**
     * Starts a headers transition.
     *
     * <p>This method will begin a transition to either show or hide the
     * headers, depending on the value of withHeaders. If headers are disabled
     * for this browse fragment, this method will throw an exception.
     *
     * @param withHeaders True if the headers should transition to being shown,
     *        false if the transition should result in headers being hidden.
     */
    public void startHeadersTransition(boolean withHeaders) {
        if (!mCanShowHeaders) {
            throw new IllegalStateException("Cannot start headers transition");
        }
        if (isInHeadersTransition() || mShowingHeaders == withHeaders) {
            return;
        }
        startHeadersTransitionInternal(withHeaders);
    }

    /**
     * Returns true if the headers transition is currently running.
     */
    public boolean isInHeadersTransition() {
        return mHeadersTransition != null;
    }

    /**
     * Returns true if headers are shown.
     */
    public boolean isShowingHeaders() {
        return mShowingHeaders;
    }

    /**
     * Sets a listener for browse fragment transitions.
     *
     * @param listener The listener to call when a browse headers transition
     *        begins or ends.
     */
    public void setBrowseTransitionListener(BrowseTransitionListener listener) {
        mBrowseTransitionListener = listener;
    }

    /**
     * @deprecated use {@link BrowseSupportFragment#enableMainFragmentScaling(boolean)} instead.
     *
     * @param enable true to enable row scaling
     */
    @Deprecated
    public void enableRowScaling(boolean enable) {
        enableMainFragmentScaling(enable);
    }

    /**
     * Enables scaling of main fragment when headers are present. For the page/row fragment,
     * scaling is enabled only when both this method and
     * {@link MainFragmentAdapter#isScalingEnabled()} are enabled.
     *
     * @param enable true to enable row scaling
     */
    public void enableMainFragmentScaling(boolean enable) {
        mMainFragmentScaleEnabled = enable;
    }

    void startHeadersTransitionInternal(final boolean withHeaders) {
        if (getFragmentManager().isDestroyed()) {
            return;
        }
        if (!isHeadersDataReady()) {
            return;
        }
        mShowingHeaders = withHeaders;
        mMainFragmentAdapter.onTransitionPrepare();
        mMainFragmentAdapter.onTransitionStart();
        onExpandTransitionStart(!withHeaders, new Runnable() {
            @Override
            public void run() {
                mHeadersSupportFragment.onTransitionPrepare();
                mHeadersSupportFragment.onTransitionStart();
                createHeadersTransition();
                if (mBrowseTransitionListener != null) {
                    mBrowseTransitionListener.onHeadersTransitionStart(withHeaders);
                }
                TransitionHelper.runTransition(
                        withHeaders ? mSceneWithHeaders : mSceneWithoutHeaders, mHeadersTransition);
                if (mHeadersBackStackEnabled) {
                    if (!withHeaders) {
                        getFragmentManager().beginTransaction()
                                .addToBackStack(mWithHeadersBackStackName).commit();
                    } else {
                        int index = mBackStackChangedListener.mIndexOfHeadersBackStack;
                        if (index >= 0) {
                            BackStackEntry entry = getFragmentManager().getBackStackEntryAt(index);
                            getFragmentManager().popBackStackImmediate(entry.getId(),
                                    FragmentManager.POP_BACK_STACK_INCLUSIVE);
                        }
                    }
                }
            }
        });
    }

    boolean isVerticalScrolling() {
        // don't run transition
        return mHeadersSupportFragment.isScrolling() || mMainFragmentAdapter.isScrolling();
    }


    private final BrowseFrameLayout.OnFocusSearchListener mOnFocusSearchListener =
            new BrowseFrameLayout.OnFocusSearchListener() {
        @Override
        public View onFocusSearch(View focused, int direction) {
            // if headers is running transition,  focus stays
            if (mCanShowHeaders && isInHeadersTransition()) {
                return focused;
            }
            if (DEBUG) Log.v(TAG, "onFocusSearch focused " + focused + " + direction " + direction);

            if (getTitleView() != null && focused != getTitleView()
                    && direction == View.FOCUS_UP) {
                return getTitleView();
            }
            if (getTitleView() != null && getTitleView().hasFocus()
                    && direction == View.FOCUS_DOWN) {
                return mCanShowHeaders && mShowingHeaders
                        ? mHeadersSupportFragment.getVerticalGridView() : mMainFragment.getView();
            }

            boolean isRtl = ViewCompat.getLayoutDirection(focused) == View.LAYOUT_DIRECTION_RTL;
            int towardStart = isRtl ? View.FOCUS_RIGHT : View.FOCUS_LEFT;
            int towardEnd = isRtl ? View.FOCUS_LEFT : View.FOCUS_RIGHT;
            if (mCanShowHeaders && direction == towardStart) {
                if (isVerticalScrolling() || mShowingHeaders || !isHeadersDataReady()) {
                    return focused;
                }
                return mHeadersSupportFragment.getVerticalGridView();
            } else if (direction == towardEnd) {
                if (isVerticalScrolling()) {
                    return focused;
                } else if (mMainFragment != null && mMainFragment.getView() != null) {
                    return mMainFragment.getView();
                }
                return focused;
            } else if (direction == View.FOCUS_DOWN && mShowingHeaders) {
                // disable focus_down moving into PageFragment.
                return focused;
            } else {
                return null;
            }
        }
    };

    final boolean isHeadersDataReady() {
        return mAdapter != null && mAdapter.size() != 0;
    }

    private final BrowseFrameLayout.OnChildFocusListener mOnChildFocusListener =
            new BrowseFrameLayout.OnChildFocusListener() {

        @Override
        public boolean onRequestFocusInDescendants(int direction, Rect previouslyFocusedRect) {
            if (getChildFragmentManager().isDestroyed()) {
                return true;
            }
            // Make sure not changing focus when requestFocus() is called.
            if (mCanShowHeaders && mShowingHeaders) {
                if (mHeadersSupportFragment != null && mHeadersSupportFragment.getView() != null
                        && mHeadersSupportFragment.getView().requestFocus(
                                direction, previouslyFocusedRect)) {
                    return true;
                }
            }
            if (mMainFragment != null && mMainFragment.getView() != null
                    && mMainFragment.getView().requestFocus(direction, previouslyFocusedRect)) {
                return true;
            }
<<<<<<< HEAD
            return getTitleView() != null &&
                    getTitleView().requestFocus(direction, previouslyFocusedRect);
=======
            return getTitleView() != null
                    && getTitleView().requestFocus(direction, previouslyFocusedRect);
>>>>>>> 20bd2d02
        }

        @Override
        public void onRequestChildFocus(View child, View focused) {
            if (getChildFragmentManager().isDestroyed()) {
                return;
            }
            if (!mCanShowHeaders || isInHeadersTransition()) return;
            int childId = child.getId();
            if (childId == R.id.browse_container_dock && mShowingHeaders) {
                startHeadersTransitionInternal(false);
            } else if (childId == R.id.browse_headers_dock && !mShowingHeaders) {
                startHeadersTransitionInternal(true);
            }
        }
    };

    @Override
    public void onSaveInstanceState(Bundle outState) {
        super.onSaveInstanceState(outState);
        outState.putInt(CURRENT_SELECTED_POSITION, mSelectedPosition);
        outState.putBoolean(IS_PAGE_ROW, mIsPageRow);

        if (mBackStackChangedListener != null) {
            mBackStackChangedListener.save(outState);
        } else {
            outState.putBoolean(HEADER_SHOW, mShowingHeaders);
        }
    }

    @Override
    public void onCreate(Bundle savedInstanceState) {
        super.onCreate(savedInstanceState);
        TypedArray ta = getActivity().obtainStyledAttributes(R.styleable.LeanbackTheme);
        mContainerListMarginStart = (int) ta.getDimension(
                R.styleable.LeanbackTheme_browseRowsMarginStart, getActivity().getResources()
                .getDimensionPixelSize(R.dimen.lb_browse_rows_margin_start));
        mContainerListAlignTop = (int) ta.getDimension(
                R.styleable.LeanbackTheme_browseRowsMarginTop, getActivity().getResources()
                .getDimensionPixelSize(R.dimen.lb_browse_rows_margin_top));
        ta.recycle();

        readArguments(getArguments());

        if (mCanShowHeaders) {
            if (mHeadersBackStackEnabled) {
                mWithHeadersBackStackName = LB_HEADERS_BACKSTACK + this;
                mBackStackChangedListener = new BackStackListener();
                getFragmentManager().addOnBackStackChangedListener(mBackStackChangedListener);
                mBackStackChangedListener.load(savedInstanceState);
            } else {
                if (savedInstanceState != null) {
                    mShowingHeaders = savedInstanceState.getBoolean(HEADER_SHOW);
                }
            }
        }

        mScaleFactor = getResources().getFraction(R.fraction.lb_browse_rows_scale, 1, 1);
    }

    @Override
    public void onDestroyView() {
        mMainFragmentRowsAdapter = null;
        mMainFragmentAdapter = null;
        mMainFragment = null;
        mHeadersSupportFragment = null;
        super.onDestroyView();
    }

    @Override
    public void onDestroy() {
        if (mBackStackChangedListener != null) {
            getFragmentManager().removeOnBackStackChangedListener(mBackStackChangedListener);
        }
        super.onDestroy();
    }

    @Override
    public View onCreateView(LayoutInflater inflater, ViewGroup container,
            Bundle savedInstanceState) {

        if (getChildFragmentManager().findFragmentById(R.id.scale_frame) == null) {
            mHeadersSupportFragment = new HeadersSupportFragment();

            createMainFragment(mAdapter, mSelectedPosition);
            FragmentTransaction ft = getChildFragmentManager().beginTransaction()
                    .replace(R.id.browse_headers_dock, mHeadersSupportFragment);

            if (mMainFragment != null) {
                ft.replace(R.id.scale_frame, mMainFragment);
            } else {
                // Empty adapter used to guard against lazy adapter loading. When this
                // fragment is instantiated, mAdapter might not have the data or might not
                // have been set. In either of those cases mFragmentAdapter will be null.
                // This way we can maintain the invariant that mMainFragmentAdapter is never
                // null and it avoids doing null checks all over the code.
                mMainFragmentAdapter = new MainFragmentAdapter(null);
                mMainFragmentAdapter.setFragmentHost(new FragmentHostImpl());
            }

            ft.commit();
        } else {
            mHeadersSupportFragment = (HeadersSupportFragment) getChildFragmentManager()
                    .findFragmentById(R.id.browse_headers_dock);
            mMainFragment = getChildFragmentManager().findFragmentById(R.id.scale_frame);
            mMainFragmentAdapter = ((MainFragmentAdapterProvider)mMainFragment)
                    .getMainFragmentAdapter();
            mMainFragmentAdapter.setFragmentHost(new FragmentHostImpl());

            mIsPageRow = savedInstanceState != null
                    && savedInstanceState.getBoolean(IS_PAGE_ROW, false);

            mSelectedPosition = savedInstanceState != null
                    ? savedInstanceState.getInt(CURRENT_SELECTED_POSITION, 0) : 0;

            if (!mIsPageRow) {
                if (mMainFragment instanceof MainFragmentRowsAdapterProvider) {
                    mMainFragmentRowsAdapter = ((MainFragmentRowsAdapterProvider) mMainFragment)
                            .getMainFragmentRowsAdapter();
                } else {
                    mMainFragmentRowsAdapter = null;
                }
            } else {
                mMainFragmentRowsAdapter = null;
            }
        }

        mHeadersSupportFragment.setHeadersGone(!mCanShowHeaders);
        if (mHeaderPresenterSelector != null) {
            mHeadersSupportFragment.setPresenterSelector(mHeaderPresenterSelector);
        }
        mHeadersSupportFragment.setAdapter(mAdapter);
        mHeadersSupportFragment.setOnHeaderViewSelectedListener(mHeaderViewSelectedListener);
        mHeadersSupportFragment.setOnHeaderClickedListener(mHeaderClickedListener);

        View root = inflater.inflate(R.layout.lb_browse_fragment, container, false);

        getProgressBarManager().setRootView((ViewGroup)root);

        mBrowseFrame = (BrowseFrameLayout) root.findViewById(R.id.browse_frame);
        mBrowseFrame.setOnChildFocusListener(mOnChildFocusListener);
        mBrowseFrame.setOnFocusSearchListener(mOnFocusSearchListener);

        installTitleView(inflater, mBrowseFrame, savedInstanceState);

        mScaleFrameLayout = (ScaleFrameLayout) root.findViewById(R.id.scale_frame);
        mScaleFrameLayout.setPivotX(0);
        mScaleFrameLayout.setPivotY(mContainerListAlignTop);

        setupMainFragment();

        if (mBrandColorSet) {
            mHeadersSupportFragment.setBackgroundColor(mBrandColor);
        }

        mSceneWithHeaders = TransitionHelper.createScene(mBrowseFrame, new Runnable() {
            @Override
            public void run() {
                showHeaders(true);
            }
        });
        mSceneWithoutHeaders =  TransitionHelper.createScene(mBrowseFrame, new Runnable() {
            @Override
            public void run() {
                showHeaders(false);
            }
        });
        mSceneAfterEntranceTransition = TransitionHelper.createScene(mBrowseFrame, new Runnable() {
            @Override
            public void run() {
                setEntranceTransitionEndState();
            }
        });

        return root;
    }

    private void setupMainFragment() {
        if (mMainFragmentRowsAdapter != null) {
            if (mAdapter != null) {
                mMainFragmentRowsAdapter.setAdapter(new ListRowDataAdapter(mAdapter));
            }
            mMainFragmentRowsAdapter.setOnItemViewSelectedListener(
                    new MainFragmentItemViewSelectedListener(mMainFragmentRowsAdapter));
            mMainFragmentRowsAdapter.setOnItemViewClickedListener(mOnItemViewClickedListener);
        }
    }

    @Override
    boolean isReadyForPrepareEntranceTransition() {
        return mMainFragment != null && mMainFragment.getView() != null;
    }

    @Override
    boolean isReadyForStartEntranceTransition() {
        return mMainFragment != null && mMainFragment.getView() != null
                && (!mIsPageRow || mMainFragmentAdapter.mFragmentHost.mDataReady);
    }

    void createHeadersTransition() {
        mHeadersTransition = TransitionHelper.loadTransition(getActivity(),
                mShowingHeaders
                        ? R.transition.lb_browse_headers_in : R.transition.lb_browse_headers_out);

        TransitionHelper.addTransitionListener(mHeadersTransition, new TransitionListener() {
            @Override
            public void onTransitionStart(Object transition) {
            }
            @Override
            public void onTransitionEnd(Object transition) {
                mHeadersTransition = null;
                if (mMainFragmentAdapter != null) {
                    mMainFragmentAdapter.onTransitionEnd();
                    if (!mShowingHeaders && mMainFragment != null) {
                        View mainFragmentView = mMainFragment.getView();
                        if (mainFragmentView != null && !mainFragmentView.hasFocus()) {
                            mainFragmentView.requestFocus();
                        }
                    }
                }
                if (mHeadersSupportFragment != null) {
                    mHeadersSupportFragment.onTransitionEnd();
                    if (mShowingHeaders) {
                        VerticalGridView headerGridView = mHeadersSupportFragment.getVerticalGridView();
                        if (headerGridView != null && !headerGridView.hasFocus()) {
                            headerGridView.requestFocus();
                        }
                    }
                }

                // Animate TitleView once header animation is complete.
                updateTitleViewVisibility();

                if (mBrowseTransitionListener != null) {
                    mBrowseTransitionListener.onHeadersTransitionStop(mShowingHeaders);
                }
            }
        });
    }

    void updateTitleViewVisibility() {
        if (!mShowingHeaders) {
            boolean showTitleView;
            if (mIsPageRow && mMainFragmentAdapter != null) {
                // page fragment case:
                showTitleView = mMainFragmentAdapter.mFragmentHost.mShowTitleView;
            } else {
                // regular row view case:
                showTitleView = isFirstRowWithContent(mSelectedPosition);
            }
            if (showTitleView) {
                showTitle(TitleViewAdapter.FULL_VIEW_VISIBLE);
            } else {
                showTitle(false);
            }
        } else {
            // when HeaderFragment is showing,  showBranding and showSearch are slightly different
            boolean showBranding;
            boolean showSearch;
            if (mIsPageRow && mMainFragmentAdapter != null) {
                showBranding = mMainFragmentAdapter.mFragmentHost.mShowTitleView;
            } else {
                showBranding = isFirstRowWithContent(mSelectedPosition);
            }
            showSearch = isFirstRowWithContentOrPageRow(mSelectedPosition);
            int flags = 0;
            if (showBranding) flags |= TitleViewAdapter.BRANDING_VIEW_VISIBLE;
            if (showSearch) flags |= TitleViewAdapter.SEARCH_VIEW_VISIBLE;
            if (flags != 0) {
                showTitle(flags);
            } else {
                showTitle(false);
            }
        }
    }

    boolean isFirstRowWithContentOrPageRow(int rowPosition) {
        if (mAdapter == null || mAdapter.size() == 0) {
            return true;
        }
        for (int i = 0; i < mAdapter.size(); i++) {
            final Row row = (Row) mAdapter.get(i);
            if (row.isRenderedAsRowView() || row instanceof PageRow) {
                return rowPosition == i;
            }
        }
        return true;
    }

    boolean isFirstRowWithContent(int rowPosition) {
        if (mAdapter == null || mAdapter.size() == 0) {
            return true;
        }
        for (int i = 0; i < mAdapter.size(); i++) {
            final Row row = (Row) mAdapter.get(i);
            if (row.isRenderedAsRowView()) {
                return rowPosition == i;
            }
        }
        return true;
    }

    /**
     * Sets the {@link PresenterSelector} used to render the row headers.
     *
     * @param headerPresenterSelector The PresenterSelector that will determine
     *        the Presenter for each row header.
     */
    public void setHeaderPresenterSelector(PresenterSelector headerPresenterSelector) {
        mHeaderPresenterSelector = headerPresenterSelector;
        if (mHeadersSupportFragment != null) {
            mHeadersSupportFragment.setPresenterSelector(mHeaderPresenterSelector);
        }
    }

    private void setHeadersOnScreen(boolean onScreen) {
        MarginLayoutParams lp;
        View containerList;
        containerList = mHeadersSupportFragment.getView();
        lp = (MarginLayoutParams) containerList.getLayoutParams();
        lp.setMarginStart(onScreen ? 0 : -mContainerListMarginStart);
        containerList.setLayoutParams(lp);
    }

    void showHeaders(boolean show) {
        if (DEBUG) Log.v(TAG, "showHeaders " + show);
        mHeadersSupportFragment.setHeadersEnabled(show);
        setHeadersOnScreen(show);
        expandMainFragment(!show);
    }

    private void expandMainFragment(boolean expand) {
        MarginLayoutParams params = (MarginLayoutParams) mScaleFrameLayout.getLayoutParams();
        params.setMarginStart(!expand ? mContainerListMarginStart : 0);
        mScaleFrameLayout.setLayoutParams(params);
        mMainFragmentAdapter.setExpand(expand);

        setMainFragmentAlignment();
        final float scaleFactor = !expand
                && mMainFragmentScaleEnabled
                && mMainFragmentAdapter.isScalingEnabled() ? mScaleFactor : 1;
        mScaleFrameLayout.setLayoutScaleY(scaleFactor);
        mScaleFrameLayout.setChildScale(scaleFactor);
    }

    private HeadersSupportFragment.OnHeaderClickedListener mHeaderClickedListener =
        new HeadersSupportFragment.OnHeaderClickedListener() {
            @Override
            public void onHeaderClicked(RowHeaderPresenter.ViewHolder viewHolder, Row row) {
                if (!mCanShowHeaders || !mShowingHeaders || isInHeadersTransition()) {
                    return;
                }
                startHeadersTransitionInternal(false);
                mMainFragment.getView().requestFocus();
            }
        };

    class MainFragmentItemViewSelectedListener implements OnItemViewSelectedListener {
        MainFragmentRowsAdapter mMainFragmentRowsAdapter;

        public MainFragmentItemViewSelectedListener(MainFragmentRowsAdapter fragmentRowsAdapter) {
            mMainFragmentRowsAdapter = fragmentRowsAdapter;
        }

        @Override
        public void onItemSelected(Presenter.ViewHolder itemViewHolder, Object item,
                RowPresenter.ViewHolder rowViewHolder, Row row) {
            int position = mMainFragmentRowsAdapter.getSelectedPosition();
            if (DEBUG) Log.v(TAG, "row selected position " + position);
            onRowSelected(position);
            if (mExternalOnItemViewSelectedListener != null) {
                mExternalOnItemViewSelectedListener.onItemSelected(itemViewHolder, item,
                        rowViewHolder, row);
            }
        }
    };

    private HeadersSupportFragment.OnHeaderViewSelectedListener mHeaderViewSelectedListener =
            new HeadersSupportFragment.OnHeaderViewSelectedListener() {
        @Override
        public void onHeaderSelected(RowHeaderPresenter.ViewHolder viewHolder, Row row) {
            int position = mHeadersSupportFragment.getSelectedPosition();
            if (DEBUG) Log.v(TAG, "header selected position " + position);
            onRowSelected(position);
        }
    };

    void onRowSelected(int position) {
        if (position != mSelectedPosition) {
            mSetSelectionRunnable.post(
                    position, SetSelectionRunnable.TYPE_INTERNAL_SYNC, true);
        }
    }

    void setSelection(int position, boolean smooth) {
        if (position == NO_POSITION) {
            return;
        }

        mSelectedPosition = position;
        if (mHeadersSupportFragment == null || mMainFragmentAdapter == null) {
            // onDestroyView() called
            return;
        }
        mHeadersSupportFragment.setSelectedPosition(position, smooth);
        replaceMainFragment(position);

        if (mMainFragmentRowsAdapter != null) {
            mMainFragmentRowsAdapter.setSelectedPosition(position, smooth);
        }

        updateTitleViewVisibility();
    }

    private void replaceMainFragment(int position) {
        if (createMainFragment(mAdapter, position)) {
            swapToMainFragment();
            expandMainFragment(!(mCanShowHeaders && mShowingHeaders));
            setupMainFragment();
            performPendingStates();
        }
    }

    private void swapToMainFragment() {
        final VerticalGridView gridView = mHeadersSupportFragment.getVerticalGridView();
        if (isShowingHeaders() && gridView != null
                && gridView.getScrollState() != RecyclerView.SCROLL_STATE_IDLE) {
            // if user is scrolling HeadersSupportFragment,  swap to empty fragment and wait scrolling
            // finishes.
            getChildFragmentManager().beginTransaction()
                    .replace(R.id.scale_frame, new Fragment()).commit();
            gridView.addOnScrollListener(new RecyclerView.OnScrollListener() {
                @Override
                public void onScrollStateChanged(RecyclerView recyclerView, int newState) {
                    if (newState == RecyclerView.SCROLL_STATE_IDLE) {
                        gridView.removeOnScrollListener(this);
                        FragmentManager fm = getChildFragmentManager();
                        Fragment currentFragment = fm.findFragmentById(R.id.scale_frame);
                        if (currentFragment != mMainFragment) {
                            fm.beginTransaction().replace(R.id.scale_frame, mMainFragment).commit();
                        }
                    }
                }
            });
        } else {
            // Otherwise swap immediately
            getChildFragmentManager().beginTransaction()
                    .replace(R.id.scale_frame, mMainFragment).commit();
        }
    }

    /**
     * Sets the selected row position with smooth animation.
     */
    public void setSelectedPosition(int position) {
        setSelectedPosition(position, true);
    }

    /**
     * Gets position of currently selected row.
     * @return Position of currently selected row.
     */
    public int getSelectedPosition() {
        return mSelectedPosition;
    }

    /**
     * @return selected row ViewHolder inside fragment created by {@link MainFragmentRowsAdapter}.
     */
    public RowPresenter.ViewHolder getSelectedRowViewHolder() {
        if (mMainFragmentRowsAdapter != null) {
            int rowPos = mMainFragmentRowsAdapter.getSelectedPosition();
            return mMainFragmentRowsAdapter.findRowViewHolderByPosition(rowPos);
        }
        return null;
    }

    /**
     * Sets the selected row position.
     */
    public void setSelectedPosition(int position, boolean smooth) {
        mSetSelectionRunnable.post(
                position, SetSelectionRunnable.TYPE_USER_REQUEST, smooth);
    }

    /**
     * Selects a Row and perform an optional task on the Row. For example
     * <code>setSelectedPosition(10, true, new ListRowPresenterSelectItemViewHolderTask(5))</code>
     * scrolls to 11th row and selects 6th item on that row.  The method will be ignored if
     * RowsSupportFragment has not been created (i.e. before {@link #onCreateView(LayoutInflater,
     * ViewGroup, Bundle)}).
     *
     * @param rowPosition Which row to select.
     * @param smooth True to scroll to the row, false for no animation.
     * @param rowHolderTask Optional task to perform on the Row.  When the task is not null, headers
     * fragment will be collapsed.
     */
    public void setSelectedPosition(int rowPosition, boolean smooth,
            final Presenter.ViewHolderTask rowHolderTask) {
        if (mMainFragmentAdapterRegistry == null) {
            return;
        }
        if (rowHolderTask != null) {
            startHeadersTransition(false);
        }
        if (mMainFragmentRowsAdapter != null) {
            mMainFragmentRowsAdapter.setSelectedPosition(rowPosition, smooth, rowHolderTask);
        }
    }

    @Override
    public void onStart() {
        super.onStart();
        mHeadersSupportFragment.setAlignment(mContainerListAlignTop);
        setMainFragmentAlignment();

        if (mCanShowHeaders && mShowingHeaders && mHeadersSupportFragment != null
                && mHeadersSupportFragment.getView() != null) {
            mHeadersSupportFragment.getView().requestFocus();
        } else if ((!mCanShowHeaders || !mShowingHeaders) && mMainFragment != null
                && mMainFragment.getView() != null) {
            mMainFragment.getView().requestFocus();
        }

        if (mCanShowHeaders) {
            showHeaders(mShowingHeaders);
        }

        if (isEntranceTransitionEnabled()) {
            setEntranceTransitionStartState();
        }
    }

    private void onExpandTransitionStart(boolean expand, final Runnable callback) {
        if (expand) {
            callback.run();
            return;
        }
        // Run a "pre" layout when we go non-expand, in order to get the initial
        // positions of added rows.
        new ExpandPreLayout(callback, mMainFragmentAdapter, getView()).execute();
    }

    private void setMainFragmentAlignment() {
        int alignOffset = mContainerListAlignTop;
        if (mMainFragmentScaleEnabled
                && mMainFragmentAdapter.isScalingEnabled()
                && mShowingHeaders) {
            alignOffset = (int) (alignOffset / mScaleFactor + 0.5f);
        }
        mMainFragmentAdapter.setAlignment(alignOffset);
    }

    /**
     * Enables/disables headers transition on back key support. This is enabled by
     * default. The BrowseSupportFragment will add a back stack entry when headers are
     * showing. Running a headers transition when the back key is pressed only
     * works when the headers state is {@link #HEADERS_ENABLED} or
     * {@link #HEADERS_HIDDEN}.
     * <p>
     * NOTE: If an Activity has its own onBackPressed() handling, you must
     * disable this feature. You may use {@link #startHeadersTransition(boolean)}
     * and {@link BrowseTransitionListener} in your own back stack handling.
     */
    public final void setHeadersTransitionOnBackEnabled(boolean headersBackStackEnabled) {
        mHeadersBackStackEnabled = headersBackStackEnabled;
    }

    /**
     * Returns true if headers transition on back key support is enabled.
     */
    public final boolean isHeadersTransitionOnBackEnabled() {
        return mHeadersBackStackEnabled;
    }

    private void readArguments(Bundle args) {
        if (args == null) {
            return;
        }
        if (args.containsKey(ARG_TITLE)) {
            setTitle(args.getString(ARG_TITLE));
        }
        if (args.containsKey(ARG_HEADERS_STATE)) {
            setHeadersState(args.getInt(ARG_HEADERS_STATE));
        }
    }

    /**
     * Sets the state for the headers column in the browse fragment. Must be one
     * of {@link #HEADERS_ENABLED}, {@link #HEADERS_HIDDEN}, or
     * {@link #HEADERS_DISABLED}.
     *
     * @param headersState The state of the headers for the browse fragment.
     */
    public void setHeadersState(int headersState) {
        if (headersState < HEADERS_ENABLED || headersState > HEADERS_DISABLED) {
            throw new IllegalArgumentException("Invalid headers state: " + headersState);
        }
        if (DEBUG) Log.v(TAG, "setHeadersState " + headersState);

        if (headersState != mHeadersState) {
            mHeadersState = headersState;
            switch (headersState) {
                case HEADERS_ENABLED:
                    mCanShowHeaders = true;
                    mShowingHeaders = true;
                    break;
                case HEADERS_HIDDEN:
                    mCanShowHeaders = true;
                    mShowingHeaders = false;
                    break;
                case HEADERS_DISABLED:
                    mCanShowHeaders = false;
                    mShowingHeaders = false;
                    break;
                default:
                    Log.w(TAG, "Unknown headers state: " + headersState);
                    break;
            }
            if (mHeadersSupportFragment != null) {
                mHeadersSupportFragment.setHeadersGone(!mCanShowHeaders);
            }
        }
    }

    /**
     * Returns the state of the headers column in the browse fragment.
     */
    public int getHeadersState() {
        return mHeadersState;
    }

    @Override
    protected Object createEntranceTransition() {
        return TransitionHelper.loadTransition(getActivity(),
                R.transition.lb_browse_entrance_transition);
    }

    @Override
    protected void runEntranceTransition(Object entranceTransition) {
        TransitionHelper.runTransition(mSceneAfterEntranceTransition, entranceTransition);
    }

    @Override
    protected void onEntranceTransitionPrepare() {
        mHeadersSupportFragment.onTransitionPrepare();
        // setEntranceTransitionStartState() might be called when mMainFragment is null,
        // make sure it is called.
        mMainFragmentAdapter.setEntranceTransitionState(false);
        mMainFragmentAdapter.onTransitionPrepare();
    }

    @Override
    protected void onEntranceTransitionStart() {
        mHeadersSupportFragment.onTransitionStart();
        mMainFragmentAdapter.onTransitionStart();
    }

    @Override
    protected void onEntranceTransitionEnd() {
        if (mMainFragmentAdapter != null) {
            mMainFragmentAdapter.onTransitionEnd();
        }

        if (mHeadersSupportFragment != null) {
            mHeadersSupportFragment.onTransitionEnd();
        }
    }

    void setSearchOrbViewOnScreen(boolean onScreen) {
        View searchOrbView = getTitleViewAdapter().getSearchAffordanceView();
        if (searchOrbView != null) {
            MarginLayoutParams lp = (MarginLayoutParams) searchOrbView.getLayoutParams();
            lp.setMarginStart(onScreen ? 0 : -mContainerListMarginStart);
            searchOrbView.setLayoutParams(lp);
        }
    }

    void setEntranceTransitionStartState() {
        setHeadersOnScreen(false);
        setSearchOrbViewOnScreen(false);
        mMainFragmentAdapter.setEntranceTransitionState(false);
    }

    void setEntranceTransitionEndState() {
        setHeadersOnScreen(mShowingHeaders);
        setSearchOrbViewOnScreen(true);
        mMainFragmentAdapter.setEntranceTransitionState(true);
    }

    private class ExpandPreLayout implements ViewTreeObserver.OnPreDrawListener {

        private final View mView;
        private final Runnable mCallback;
        private int mState;
        private MainFragmentAdapter mainFragmentAdapter;

        final static int STATE_INIT = 0;
        final static int STATE_FIRST_DRAW = 1;
        final static int STATE_SECOND_DRAW = 2;

        ExpandPreLayout(Runnable callback, MainFragmentAdapter adapter, View view) {
            mView = view;
            mCallback = callback;
            mainFragmentAdapter = adapter;
        }

        void execute() {
            mView.getViewTreeObserver().addOnPreDrawListener(this);
            mainFragmentAdapter.setExpand(false);
            // always trigger onPreDraw even adapter setExpand() does nothing.
            mView.invalidate();
            mState = STATE_INIT;
        }

        @Override
        public boolean onPreDraw() {
            if (getView() == null || getActivity() == null) {
                mView.getViewTreeObserver().removeOnPreDrawListener(this);
                return true;
            }
            if (mState == STATE_INIT) {
                mainFragmentAdapter.setExpand(true);
                // always trigger onPreDraw even adapter setExpand() does nothing.
                mView.invalidate();
                mState = STATE_FIRST_DRAW;
            } else if (mState == STATE_FIRST_DRAW) {
                mCallback.run();
                mView.getViewTreeObserver().removeOnPreDrawListener(this);
                mState = STATE_SECOND_DRAW;
            }
            return false;
        }
    }
}<|MERGE_RESOLUTION|>--- conflicted
+++ resolved
@@ -1024,13 +1024,8 @@
                     && mMainFragment.getView().requestFocus(direction, previouslyFocusedRect)) {
                 return true;
             }
-<<<<<<< HEAD
-            return getTitleView() != null &&
-                    getTitleView().requestFocus(direction, previouslyFocusedRect);
-=======
             return getTitleView() != null
                     && getTitleView().requestFocus(direction, previouslyFocusedRect);
->>>>>>> 20bd2d02
         }
 
         @Override
