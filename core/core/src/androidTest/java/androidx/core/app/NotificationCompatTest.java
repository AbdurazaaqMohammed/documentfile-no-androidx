--- conflicted
+++ resolved
@@ -152,31 +152,6 @@
     }
 
     @Test
-    public void testShortcutInfo() {
-        final String shortcutId = "my-shortcut";
-        final String locusId = "locus-id";
-        final String title = "title";
-        final ShortcutInfoCompat shortcutInfo =
-                new ShortcutInfoCompat.Builder(mContext, shortcutId)
-                        .setIntent(new Intent())
-                        .setLocusId(new LocusIdCompat(locusId))
-                        .setShortLabel(title)
-                        .build();
-        final Notification n =
-                new NotificationCompat.Builder(mContext).setShortcutInfo(shortcutInfo).build();
-        if (Build.VERSION.SDK_INT >= 26) {
-            assertEquals(shortcutId, NotificationCompat.getShortcutId(n));
-        } else {
-            assertEquals(null, NotificationCompat.getShortcutId(n));
-        }
-        if (Build.VERSION.SDK_INT >= 29) {
-            assertNotNull(n.getLocusId());
-            assertEquals(locusId, n.getLocusId().getId());
-        }
-        assertEquals(title, NotificationCompat.getContentTitle(n));
-    }
-
-    @Test
     public void testLocusId() throws Throwable {
         final LocusIdCompat locusId = new LocusIdCompat("Chat_A_B");
         Notification n = new NotificationCompat.Builder(mActivityTestRule.getActivity())
@@ -1383,10 +1358,7 @@
     }
 
     @Test
-<<<<<<< HEAD
-=======
     @FlakyTest
->>>>>>> 89b664d1
     public void testPeopleField() {
         final Person person = new Person.Builder().setName("test name").setKey("key").build();
         final Person person2 = new Person.Builder()
